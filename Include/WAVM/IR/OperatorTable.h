// IWYU pragma: private, include "WAVM/IR/Operators.h"
// Don't include this file directly; include Operators.h instead

// clang-format off

// Enumerate the WebAssembly operators

#define WAVM_ENUM_CONTROL_OPERATORS(visitOp)                                                                                                                     \
	visitOp(0x0002, block              , "block"                            , ControlStructureImm       , POLYMORPHIC               , mvp                    )   \
	visitOp(0x0003, loop               , "loop"                             , ControlStructureImm       , POLYMORPHIC               , mvp                    )   \
	visitOp(0x0004, if_                , "if"                               , ControlStructureImm       , POLYMORPHIC               , mvp                    )   \
	visitOp(0x0005, else_              , "else"                             , NoImm                     , POLYMORPHIC               , mvp                    )   \
	visitOp(0x000b, end                , "end"                              , NoImm                     , POLYMORPHIC               , mvp                    )   \
	visitOp(0xfb02, try_               , "try"                              , ControlStructureImm       , POLYMORPHIC               , exceptionHandling      )   \
	visitOp(0xfb03, catch_             , "catch"                            , ExceptionTypeImm          , POLYMORPHIC               , exceptionHandling      )   \
	visitOp(0xfb04, catch_all          , "catch_all"                        , NoImm                     , POLYMORPHIC               , exceptionHandling      )

#define WAVM_ENUM_PARAMETRIC_OPERATORS(visitOp)                                                                                                                  \
/* Control flow                                                                                                                                               */ \
	visitOp(0x0000, unreachable        , "unreachable"                      , NoImm                     , POLYMORPHIC               , mvp                    )   \
	visitOp(0x000c, br                 , "br"                               , BranchImm                 , POLYMORPHIC               , mvp                    )   \
	visitOp(0x000d, br_if              , "br_if"                            , BranchImm                 , POLYMORPHIC               , mvp                    )   \
	visitOp(0x000e, br_table           , "br_table"                         , BranchTableImm            , POLYMORPHIC               , mvp                    )   \
	visitOp(0x000f, return_            , "return"                           , NoImm                     , POLYMORPHIC               , mvp                    )   \
	visitOp(0x0010, call               , "call"                             , FunctionImm               , POLYMORPHIC               , mvp                    )   \
	visitOp(0x0011, call_indirect      , "call_indirect"                    , CallIndirectImm           , POLYMORPHIC               , mvp                    )   \
/* Stack manipulation                                                                                                                                         */ \
	visitOp(0x001a, drop               , "drop"                             , NoImm                     , POLYMORPHIC               , mvp                    )   \
/* Variables                                                                                                                                                  */ \
	visitOp(0x0020, local_get          , "local.get"                        , GetOrSetVariableImm<false>, POLYMORPHIC               , mvp                    )   \
	visitOp(0x0021, local_set          , "local.set"                        , GetOrSetVariableImm<false>, POLYMORPHIC               , mvp                    )   \
	visitOp(0x0022, local_tee          , "local.tee"                        , GetOrSetVariableImm<false>, POLYMORPHIC               , mvp                    )   \
	visitOp(0x0023, global_get         , "global.get"                       , GetOrSetVariableImm<true> , POLYMORPHIC               , mvp                    )   \
	visitOp(0x0024, global_set         , "global.set"                       , GetOrSetVariableImm<true> , POLYMORPHIC               , mvp                    )   \
/* Table access                                                                                                                                               */ \
	visitOp(0x0025, table_get          , "table.get"                        , TableImm                  , POLYMORPHIC               , referenceTypes         )   \
	visitOp(0x0026, table_set          , "table.set"                        , TableImm                  , POLYMORPHIC               , referenceTypes         )   \
	visitOp(0xfc0f, table_grow         , "table.grow"                       , TableImm                  , POLYMORPHIC               , referenceTypes         )   \
	visitOp(0xfc11, table_fill         , "table.fill"                       , TableImm                  , POLYMORPHIC               , referenceTypes         )   \
/* Exceptions                                                                                                                                                 */ \
	visitOp(0xfb00, throw_             , "throw"                            , ExceptionTypeImm          , POLYMORPHIC               , exceptionHandling      )   \
	visitOp(0xfb01, rethrow            , "rethrow"                          , RethrowImm                , POLYMORPHIC               , exceptionHandling      )   \
/* References                                                                                                                                                 */ \
	visitOp(0x00d0, ref_null           , "ref.null"                         , ReferenceTypeImm          , POLYMORPHIC               , referenceTypes         )   \
	visitOp(0x00d1, ref_is_null        , "ref.is_null"                      , NoImm                     , POLYMORPHIC               , referenceTypes         )

#define WAVM_ENUM_OVERLOADED_OPERATORS(visitOp)                                                                                                                  \
/*  visitOp(0x001b, select             , "select"                           , NoImm                     , POLYMORPHIC               , mvp                    )*/ \
	visitOp(0x001c, select             , "select"                           , SelectImm                 , POLYMORPHIC               , mvp                    )

#define WAVM_ENUM_INDEX_POLYMORPHIC_OPERATORS(visitOp)                                                                                                                     \
/* Scalar load/store instructions                                                                                                                                       */ \
	visitOp(0x0028, i32_load                  , "i32.load"                  , LoadOrStoreImm<2>                   , load_i32                  , mvp                    )   \
	visitOp(0x0029, i64_load                  , "i64.load"                  , LoadOrStoreImm<3>                   , load_i64                  , mvp                    )   \
	visitOp(0x002a, f32_load                  , "f32.load"                  , LoadOrStoreImm<2>                   , load_f32                  , mvp                    )   \
	visitOp(0x002b, f64_load                  , "f64.load"                  , LoadOrStoreImm<3>                   , load_f64                  , mvp                    )   \
	visitOp(0x002c, i32_load8_s               , "i32.load8_s"               , LoadOrStoreImm<0>                   , load_i32                  , mvp                    )   \
	visitOp(0x002d, i32_load8_u               , "i32.load8_u"               , LoadOrStoreImm<0>                   , load_i32                  , mvp                    )   \
	visitOp(0x002e, i32_load16_s              , "i32.load16_s"              , LoadOrStoreImm<1>                   , load_i32                  , mvp                    )   \
	visitOp(0x002f, i32_load16_u              , "i32.load16_u"              , LoadOrStoreImm<1>                   , load_i32                  , mvp                    )   \
	visitOp(0x0030, i64_load8_s               , "i64.load8_s"               , LoadOrStoreImm<0>                   , load_i64                  , mvp                    )   \
	visitOp(0x0031, i64_load8_u               , "i64.load8_u"               , LoadOrStoreImm<0>                   , load_i64                  , mvp                    )   \
	visitOp(0x0032, i64_load16_s              , "i64.load16_s"              , LoadOrStoreImm<1>                   , load_i64                  , mvp                    )   \
	visitOp(0x0033, i64_load16_u              , "i64.load16_u"              , LoadOrStoreImm<1>                   , load_i64                  , mvp                    )   \
	visitOp(0x0034, i64_load32_s              , "i64.load32_s"              , LoadOrStoreImm<2>                   , load_i64                  , mvp                    )   \
	visitOp(0x0035, i64_load32_u              , "i64.load32_u"              , LoadOrStoreImm<2>                   , load_i64                  , mvp                    )   \
	visitOp(0x0036, i32_store                 , "i32.store"                 , LoadOrStoreImm<2>                   , store_i32                 , mvp                    )   \
	visitOp(0x0037, i64_store                 , "i64.store"                 , LoadOrStoreImm<3>                   , store_i64                 , mvp                    )   \
	visitOp(0x0038, f32_store                 , "f32.store"                 , LoadOrStoreImm<2>                   , store_f32                 , mvp                    )   \
	visitOp(0x0039, f64_store                 , "f64.store"                 , LoadOrStoreImm<3>                   , store_f64                 , mvp                    )   \
	visitOp(0x003a, i32_store8                , "i32.store8"                , LoadOrStoreImm<0>                   , store_i32                 , mvp                    )   \
	visitOp(0x003b, i32_store16               , "i32.store16"               , LoadOrStoreImm<1>                   , store_i32                 , mvp                    )   \
	visitOp(0x003c, i64_store8                , "i64.store8"                , LoadOrStoreImm<0>                   , store_i64                 , mvp                    )   \
	visitOp(0x003d, i64_store16               , "i64.store16"               , LoadOrStoreImm<1>                   , store_i64                 , mvp                    )   \
	visitOp(0x003e, i64_store32               , "i64.store32"               , LoadOrStoreImm<2>                   , store_i64                 , mvp                    )   \
/* Memory size                                                                                                                                                          */ \
	visitOp(0x003f, memory_size               , "memory.size"               , MemoryImm                           , size                      , mvp                    )   \
	visitOp(0x0040, memory_grow               , "memory.grow"               , MemoryImm                           , grow                      , mvp                    )   \
/* Bulk memory/table operators                                                                                                                                          */ \
	visitOp(0xfc08, memory_init               , "memory.init"               , DataSegmentAndMemImm                , init                      , bulkMemoryOperations   )   \
	visitOp(0xfc0a, memory_copy               , "memory.copy"               , MemoryCopyImm                       , copy                      , bulkMemoryOperations   )   \
	visitOp(0xfc0b, memory_fill               , "memory.fill"               , MemoryImm                           , fill                      , bulkMemoryOperations   )   \
	visitOp(0xfc0c, table_init                , "table.init"                , ElemSegmentAndTableImm              , init                      , bulkMemoryOperations   )   \
	visitOp(0xfc0e, table_copy                , "table.copy"                , TableCopyImm                        , copy                      , bulkMemoryOperations   )   \
	visitOp(0xfc10, table_size                , "table.size"                , TableImm                            , size                      , referenceTypes         )   \
/* v128 load/store                                                                                                                                                      */ \
	visitOp(0xfd00, v128_load                 , "v128.load"                 , LoadOrStoreImm<4>                   , load_v128                 , simd                   )   \
	visitOp(0xfd01, v128_load8x8_s            , "v128.load8x8_s"            , LoadOrStoreImm<3>                   , load_v128                 , simd                   )   \
	visitOp(0xfd02, v128_load8x8_u            , "v128.load8x8_u"            , LoadOrStoreImm<3>                   , load_v128                 , simd                   )   \
	visitOp(0xfd03, v128_load16x4_s           , "v128.load16x4_s"           , LoadOrStoreImm<3>                   , load_v128                 , simd                   )   \
	visitOp(0xfd04, v128_load16x4_u           , "v128.load16x4_u"           , LoadOrStoreImm<3>                   , load_v128                 , simd                   )   \
	visitOp(0xfd05, v128_load32x2_s           , "v128.load32x2_s"           , LoadOrStoreImm<3>                   , load_v128                 , simd                   )   \
	visitOp(0xfd06, v128_load32x2_u           , "v128.load32x2_u"           , LoadOrStoreImm<3>                   , load_v128                 , simd                   )   \
	visitOp(0xfd07, v128_load8_splat          , "v128.load8_splat"          , LoadOrStoreImm<0>                   , load_v128                 , simd                   )   \
	visitOp(0xfd08, v128_load16_splat         , "v128.load16_splat"         , LoadOrStoreImm<1>                   , load_v128                 , simd                   )   \
	visitOp(0xfd09, v128_load32_splat         , "v128.load32_splat"         , LoadOrStoreImm<2>                   , load_v128                 , simd                   )   \
	visitOp(0xfd0a, v128_load64_splat         , "v128.load64_splat"         , LoadOrStoreImm<3>                   , load_v128                 , simd                   )   \
	visitOp(0xfd0b, v128_store                , "v128.store"                , LoadOrStoreImm<4>                   , store_v128                , simd                   )   \
	visitOp(0xfd54, v128_load8_lane           , "v128.load8_lane"           , LoadOrStoreI8x16LaneImm             , load_v128_lane            , simd                   )   \
	visitOp(0xfd55, v128_load16_lane          , "v128.load16_lane"          , LoadOrStoreI16x8LaneImm             , load_v128_lane            , simd                   )   \
	visitOp(0xfd56, v128_load32_lane          , "v128.load32_lane"          , LoadOrStoreI32x4LaneImm             , load_v128_lane            , simd                   )   \
	visitOp(0xfd57, v128_load64_lane          , "v128.load64_lane"          , LoadOrStoreI64x2LaneImm             , load_v128_lane            , simd                   )   \
	visitOp(0xfd58, v128_store8_lane          , "v128.store8_lane"          , LoadOrStoreI8x16LaneImm             , store_v128_lane           , simd                   )   \
	visitOp(0xfd59, v128_store16_lane         , "v128.store16_lane"         , LoadOrStoreI16x8LaneImm             , store_v128_lane           , simd                   )   \
	visitOp(0xfd5a, v128_store32_lane         , "v128.store32_lane"         , LoadOrStoreI32x4LaneImm             , store_v128_lane           , simd                   )   \
	visitOp(0xfd5b, v128_store64_lane         , "v128.store64_lane"         , LoadOrStoreI64x2LaneImm             , store_v128_lane           , simd                   )   \
	visitOp(0xfd5c, v128_load32_zero          , "v128.load32_zero"          , LoadOrStoreImm<2>                   , load_v128                 , simd                   )   \
	visitOp(0xfd5d, v128_load64_zero          , "v128.load64_zero"          , LoadOrStoreImm<3>                   , load_v128                 , simd                   )   \
/* v128 interleaved load/store instructions                                                                                                                             */ \
	visitOp(0xff00, v8x16_load_interleaved_2  , "v8x16.load_interleaved_2"  , LoadOrStoreImm<4>                   , load_v128xN<2>            , interleavedLoadStore   )   \
	visitOp(0xff01, v8x16_load_interleaved_3  , "v8x16.load_interleaved_3"  , LoadOrStoreImm<4>                   , load_v128xN<3>            , interleavedLoadStore   )   \
	visitOp(0xff02, v8x16_load_interleaved_4  , "v8x16.load_interleaved_4"  , LoadOrStoreImm<4>                   , load_v128xN<4>            , interleavedLoadStore   )   \
	visitOp(0xff03, v16x8_load_interleaved_2  , "v16x8.load_interleaved_2"  , LoadOrStoreImm<4>                   , load_v128xN<2>            , interleavedLoadStore   )   \
	visitOp(0xff04, v16x8_load_interleaved_3  , "v16x8.load_interleaved_3"  , LoadOrStoreImm<4>                   , load_v128xN<3>            , interleavedLoadStore   )   \
	visitOp(0xff05, v16x8_load_interleaved_4  , "v16x8.load_interleaved_4"  , LoadOrStoreImm<4>                   , load_v128xN<4>            , interleavedLoadStore   )   \
	visitOp(0xff06, v32x4_load_interleaved_2  , "v32x4.load_interleaved_2"  , LoadOrStoreImm<4>                   , load_v128xN<2>            , interleavedLoadStore   )   \
	visitOp(0xff07, v32x4_load_interleaved_3  , "v32x4.load_interleaved_3"  , LoadOrStoreImm<4>                   , load_v128xN<3>            , interleavedLoadStore   )   \
	visitOp(0xff08, v32x4_load_interleaved_4  , "v32x4.load_interleaved_4"  , LoadOrStoreImm<4>                   , load_v128xN<4>            , interleavedLoadStore   )   \
	visitOp(0xff09, v64x2_load_interleaved_2  , "v64x2.load_interleaved_2"  , LoadOrStoreImm<4>                   , load_v128xN<2>            , interleavedLoadStore   )   \
	visitOp(0xff0a, v64x2_load_interleaved_3  , "v64x2.load_interleaved_3"  , LoadOrStoreImm<4>                   , load_v128xN<3>            , interleavedLoadStore   )   \
	visitOp(0xff0b, v64x2_load_interleaved_4  , "v64x2.load_interleaved_4"  , LoadOrStoreImm<4>                   , load_v128xN<4>            , interleavedLoadStore   )   \
	visitOp(0xff0c, v8x16_store_interleaved_2 , "v8x16.store_interleaved_2" , LoadOrStoreImm<4>                   , store_v128xN<2>           , interleavedLoadStore   )   \
	visitOp(0xff0d, v8x16_store_interleaved_3 , "v8x16.store_interleaved_3" , LoadOrStoreImm<4>                   , store_v128xN<3>           , interleavedLoadStore   )   \
	visitOp(0xff0e, v8x16_store_interleaved_4 , "v8x16.store_interleaved_4" , LoadOrStoreImm<4>                   , store_v128xN<4>           , interleavedLoadStore   )   \
	visitOp(0xff0f, v16x8_store_interleaved_2 , "v16x8.store_interleaved_2" , LoadOrStoreImm<4>                   , store_v128xN<2>           , interleavedLoadStore   )   \
	visitOp(0xff10, v16x8_store_interleaved_3 , "v16x8.store_interleaved_3" , LoadOrStoreImm<4>                   , store_v128xN<3>           , interleavedLoadStore   )   \
	visitOp(0xff11, v16x8_store_interleaved_4 , "v16x8.store_interleaved_4" , LoadOrStoreImm<4>                   , store_v128xN<4>           , interleavedLoadStore   )   \
	visitOp(0xff12, v32x4_store_interleaved_2 , "v32x4.store_interleaved_2" , LoadOrStoreImm<4>                   , store_v128xN<2>           , interleavedLoadStore   )   \
	visitOp(0xff13, v32x4_store_interleaved_3 , "v32x4.store_interleaved_3" , LoadOrStoreImm<4>                   , store_v128xN<3>           , interleavedLoadStore   )   \
	visitOp(0xff14, v32x4_store_interleaved_4 , "v32x4.store_interleaved_4" , LoadOrStoreImm<4>                   , store_v128xN<4>           , interleavedLoadStore   )   \
	visitOp(0xff15, v64x2_store_interleaved_2 , "v64x2.store_interleaved_2" , LoadOrStoreImm<4>                   , store_v128xN<2>           , interleavedLoadStore   )   \
	visitOp(0xff16, v64x2_store_interleaved_3 , "v64x2.store_interleaved_3" , LoadOrStoreImm<4>                   , store_v128xN<3>           , interleavedLoadStore   )   \
	visitOp(0xff17, v64x2_store_interleaved_4 , "v64x2.store_interleaved_4" , LoadOrStoreImm<4>                   , store_v128xN<4>           , interleavedLoadStore   )   \
/* Atomic wait/wake                                                                                                                                                     */ \
	visitOp(0xfe00, memory_atomic_notify      , "memory.atomic.notify"      , AtomicLoadOrStoreImm<2>             , notify                    , atomics                )   \
	visitOp(0xfe01, memory_atomic_wait32      , "memory.atomic.wait32"      , AtomicLoadOrStoreImm<2>             , wait32                    , atomics                )   \
	visitOp(0xfe02, memory_atomic_wait64      , "memory.atomic.wait64"      , AtomicLoadOrStoreImm<3>             , wait64                    , atomics                )   \
/* Atomic load/store                                                                                                                                                    */ \
	visitOp(0xfe10, i32_atomic_load           , "i32.atomic.load"           , AtomicLoadOrStoreImm<2>             , load_i32                  , atomics                )   \
	visitOp(0xfe11, i64_atomic_load           , "i64.atomic.load"           , AtomicLoadOrStoreImm<3>             , load_i64                  , atomics                )   \
	visitOp(0xfe12, i32_atomic_load8_u        , "i32.atomic.load8_u"        , AtomicLoadOrStoreImm<0>             , load_i32                  , atomics                )   \
	visitOp(0xfe13, i32_atomic_load16_u       , "i32.atomic.load16_u"       , AtomicLoadOrStoreImm<1>             , load_i32                  , atomics                )   \
	visitOp(0xfe14, i64_atomic_load8_u        , "i64.atomic.load8_u"        , AtomicLoadOrStoreImm<0>             , load_i64                  , atomics                )   \
	visitOp(0xfe15, i64_atomic_load16_u       , "i64.atomic.load16_u"       , AtomicLoadOrStoreImm<1>             , load_i64                  , atomics                )   \
	visitOp(0xfe16, i64_atomic_load32_u       , "i64.atomic.load32_u"       , AtomicLoadOrStoreImm<2>             , load_i64                  , atomics                )   \
	visitOp(0xfe17, i32_atomic_store          , "i32.atomic.store"          , AtomicLoadOrStoreImm<2>             , store_i32                 , atomics                )   \
	visitOp(0xfe18, i64_atomic_store          , "i64.atomic.store"          , AtomicLoadOrStoreImm<3>             , store_i64                 , atomics                )   \
	visitOp(0xfe19, i32_atomic_store8         , "i32.atomic.store8"         , AtomicLoadOrStoreImm<0>             , store_i32                 , atomics                )   \
	visitOp(0xfe1a, i32_atomic_store16        , "i32.atomic.store16"        , AtomicLoadOrStoreImm<1>             , store_i32                 , atomics                )   \
	visitOp(0xfe1b, i64_atomic_store8         , "i64.atomic.store8"         , AtomicLoadOrStoreImm<0>             , store_i64                 , atomics                )   \
	visitOp(0xfe1c, i64_atomic_store16        , "i64.atomic.store16"        , AtomicLoadOrStoreImm<1>             , store_i64                 , atomics                )   \
	visitOp(0xfe1d, i64_atomic_store32        , "i64.atomic.store32"        , AtomicLoadOrStoreImm<2>             , store_i64                 , atomics                )   \
/* Atomic read-modify-write                                                                                                                                             */ \
	visitOp(0xfe1e, i32_atomic_rmw_add        , "i32.atomic.rmw.add"        , AtomicLoadOrStoreImm<2>             , atomicrmw_i32             , atomics                )   \
	visitOp(0xfe1f, i64_atomic_rmw_add        , "i64.atomic.rmw.add"        , AtomicLoadOrStoreImm<3>             , atomicrmw_i64             , atomics                )   \
	visitOp(0xfe20, i32_atomic_rmw8_add_u     , "i32.atomic.rmw8.add_u"     , AtomicLoadOrStoreImm<0>             , atomicrmw_i32             , atomics                )   \
	visitOp(0xfe21, i32_atomic_rmw16_add_u    , "i32.atomic.rmw16.add_u"    , AtomicLoadOrStoreImm<1>             , atomicrmw_i32             , atomics                )   \
	visitOp(0xfe22, i64_atomic_rmw8_add_u     , "i64.atomic.rmw8.add_u"     , AtomicLoadOrStoreImm<0>             , atomicrmw_i64             , atomics                )   \
	visitOp(0xfe23, i64_atomic_rmw16_add_u    , "i64.atomic.rmw16.add_u"    , AtomicLoadOrStoreImm<1>             , atomicrmw_i64             , atomics                )   \
	visitOp(0xfe24, i64_atomic_rmw32_add_u    , "i64.atomic.rmw32.add_u"    , AtomicLoadOrStoreImm<2>             , atomicrmw_i64             , atomics                )   \
	visitOp(0xfe25, i32_atomic_rmw_sub        , "i32.atomic.rmw.sub"        , AtomicLoadOrStoreImm<2>             , atomicrmw_i32             , atomics                )   \
	visitOp(0xfe26, i64_atomic_rmw_sub        , "i64.atomic.rmw.sub"        , AtomicLoadOrStoreImm<3>             , atomicrmw_i64             , atomics                )   \
	visitOp(0xfe27, i32_atomic_rmw8_sub_u     , "i32.atomic.rmw8.sub_u"     , AtomicLoadOrStoreImm<0>             , atomicrmw_i32             , atomics                )   \
	visitOp(0xfe28, i32_atomic_rmw16_sub_u    , "i32.atomic.rmw16.sub_u"    , AtomicLoadOrStoreImm<1>             , atomicrmw_i32             , atomics                )   \
	visitOp(0xfe29, i64_atomic_rmw8_sub_u     , "i64.atomic.rmw8.sub_u"     , AtomicLoadOrStoreImm<0>             , atomicrmw_i64             , atomics                )   \
	visitOp(0xfe2a, i64_atomic_rmw16_sub_u    , "i64.atomic.rmw16.sub_u"    , AtomicLoadOrStoreImm<1>             , atomicrmw_i64             , atomics                )   \
	visitOp(0xfe2b, i64_atomic_rmw32_sub_u    , "i64.atomic.rmw32.sub_u"    , AtomicLoadOrStoreImm<2>             , atomicrmw_i64             , atomics                )   \
	visitOp(0xfe2c, i32_atomic_rmw_and        , "i32.atomic.rmw.and"        , AtomicLoadOrStoreImm<2>             , atomicrmw_i32             , atomics                )   \
	visitOp(0xfe2d, i64_atomic_rmw_and        , "i64.atomic.rmw.and"        , AtomicLoadOrStoreImm<3>             , atomicrmw_i64             , atomics                )   \
	visitOp(0xfe2e, i32_atomic_rmw8_and_u     , "i32.atomic.rmw8.and_u"     , AtomicLoadOrStoreImm<0>             , atomicrmw_i32             , atomics                )   \
	visitOp(0xfe2f, i32_atomic_rmw16_and_u    , "i32.atomic.rmw16.and_u"    , AtomicLoadOrStoreImm<1>             , atomicrmw_i32             , atomics                )   \
	visitOp(0xfe30, i64_atomic_rmw8_and_u     , "i64.atomic.rmw8.and_u"     , AtomicLoadOrStoreImm<0>             , atomicrmw_i64             , atomics                )   \
	visitOp(0xfe31, i64_atomic_rmw16_and_u    , "i64.atomic.rmw16.and_u"    , AtomicLoadOrStoreImm<1>             , atomicrmw_i64             , atomics                )   \
	visitOp(0xfe32, i64_atomic_rmw32_and_u    , "i64.atomic.rmw32.and_u"    , AtomicLoadOrStoreImm<2>             , atomicrmw_i64             , atomics                )   \
	visitOp(0xfe33, i32_atomic_rmw_or         , "i32.atomic.rmw.or"         , AtomicLoadOrStoreImm<2>             , atomicrmw_i32             , atomics                )   \
	visitOp(0xfe34, i64_atomic_rmw_or         , "i64.atomic.rmw.or"         , AtomicLoadOrStoreImm<3>             , atomicrmw_i64             , atomics                )   \
	visitOp(0xfe35, i32_atomic_rmw8_or_u      , "i32.atomic.rmw8.or_u"      , AtomicLoadOrStoreImm<0>             , atomicrmw_i32             , atomics                )   \
	visitOp(0xfe36, i32_atomic_rmw16_or_u     , "i32.atomic.rmw16.or_u"     , AtomicLoadOrStoreImm<1>             , atomicrmw_i32             , atomics                )   \
	visitOp(0xfe37, i64_atomic_rmw8_or_u      , "i64.atomic.rmw8.or_u"      , AtomicLoadOrStoreImm<0>             , atomicrmw_i64             , atomics                )   \
	visitOp(0xfe38, i64_atomic_rmw16_or_u     , "i64.atomic.rmw16.or_u"     , AtomicLoadOrStoreImm<1>             , atomicrmw_i64             , atomics                )   \
	visitOp(0xfe39, i64_atomic_rmw32_or_u     , "i64.atomic.rmw32.or_u"     , AtomicLoadOrStoreImm<2>             , atomicrmw_i64             , atomics                )   \
	visitOp(0xfe3a, i32_atomic_rmw_xor        , "i32.atomic.rmw.xor"        , AtomicLoadOrStoreImm<2>             , atomicrmw_i32             , atomics                )   \
	visitOp(0xfe3b, i64_atomic_rmw_xor        , "i64.atomic.rmw.xor"        , AtomicLoadOrStoreImm<3>             , atomicrmw_i64             , atomics                )   \
	visitOp(0xfe3c, i32_atomic_rmw8_xor_u     , "i32.atomic.rmw8.xor_u"     , AtomicLoadOrStoreImm<0>             , atomicrmw_i32             , atomics                )   \
	visitOp(0xfe3d, i32_atomic_rmw16_xor_u    , "i32.atomic.rmw16.xor_u"    , AtomicLoadOrStoreImm<1>             , atomicrmw_i32             , atomics                )   \
	visitOp(0xfe3e, i64_atomic_rmw8_xor_u     , "i64.atomic.rmw8.xor_u"     , AtomicLoadOrStoreImm<0>             , atomicrmw_i64             , atomics                )   \
	visitOp(0xfe3f, i64_atomic_rmw16_xor_u    , "i64.atomic.rmw16.xor_u"    , AtomicLoadOrStoreImm<1>             , atomicrmw_i64             , atomics                )   \
	visitOp(0xfe40, i64_atomic_rmw32_xor_u    , "i64.atomic.rmw32.xor_u"    , AtomicLoadOrStoreImm<2>             , atomicrmw_i64             , atomics                )   \
	visitOp(0xfe41, i32_atomic_rmw_xchg       , "i32.atomic.rmw.xchg"       , AtomicLoadOrStoreImm<2>             , atomicrmw_i32             , atomics                )   \
	visitOp(0xfe42, i64_atomic_rmw_xchg       , "i64.atomic.rmw.xchg"       , AtomicLoadOrStoreImm<3>             , atomicrmw_i64             , atomics                )   \
	visitOp(0xfe43, i32_atomic_rmw8_xchg_u    , "i32.atomic.rmw8.xchg_u"    , AtomicLoadOrStoreImm<0>             , atomicrmw_i32             , atomics                )   \
	visitOp(0xfe44, i32_atomic_rmw16_xchg_u   , "i32.atomic.rmw16.xchg_u"   , AtomicLoadOrStoreImm<1>             , atomicrmw_i32             , atomics                )   \
	visitOp(0xfe45, i64_atomic_rmw8_xchg_u    , "i64.atomic.rmw8.xchg_u"    , AtomicLoadOrStoreImm<0>             , atomicrmw_i64             , atomics                )   \
	visitOp(0xfe46, i64_atomic_rmw16_xchg_u   , "i64.atomic.rmw16.xchg_u"   , AtomicLoadOrStoreImm<1>             , atomicrmw_i64             , atomics                )   \
	visitOp(0xfe47, i64_atomic_rmw32_xchg_u   , "i64.atomic.rmw32.xchg_u"   , AtomicLoadOrStoreImm<2>             , atomicrmw_i64             , atomics                )   \
	visitOp(0xfe48, i32_atomic_rmw_cmpxchg    , "i32.atomic.rmw.cmpxchg"    , AtomicLoadOrStoreImm<2>             , atomiccmpxchg_i32         , atomics                )   \
	visitOp(0xfe49, i64_atomic_rmw_cmpxchg    , "i64.atomic.rmw.cmpxchg"    , AtomicLoadOrStoreImm<3>             , atomiccmpxchg_i64         , atomics                )   \
	visitOp(0xfe4a, i32_atomic_rmw8_cmpxchg_u , "i32.atomic.rmw8.cmpxchg_u" , AtomicLoadOrStoreImm<0>             , atomiccmpxchg_i32         , atomics                )   \
	visitOp(0xfe4b, i32_atomic_rmw16_cmpxchg_u, "i32.atomic.rmw16.cmpxchg_u", AtomicLoadOrStoreImm<1>             , atomiccmpxchg_i32         , atomics                )   \
	visitOp(0xfe4c, i64_atomic_rmw8_cmpxchg_u , "i64.atomic.rmw8.cmpxchg_u" , AtomicLoadOrStoreImm<0>             , atomiccmpxchg_i64         , atomics                )   \
	visitOp(0xfe4d, i64_atomic_rmw16_cmpxchg_u, "i64.atomic.rmw16.cmpxchg_u", AtomicLoadOrStoreImm<1>             , atomiccmpxchg_i64         , atomics                )   \
	visitOp(0xfe4e, i64_atomic_rmw32_cmpxchg_u, "i64.atomic.rmw32.cmpxchg_u", AtomicLoadOrStoreImm<2>             , atomiccmpxchg_i64         , atomics                )

<<<<<<< HEAD
#define WAVM_ENUM_NONCONTROL_NONPARAMETRIC_OPERATORS(visitOp)                                                                                                    \
	visitOp(0x0001, nop                , "nop"                              , NoImm                     , WAVM_NONE                 , mvp                    )   \
/* Memory                                                                                                                                                     */ \
	visitOp(0x0028, i32_load           , "i32.load"                         , LoadOrStoreImm<2>         , WAVM_LOAD(i32)            , mvp                    )   \
	visitOp(0x0029, i64_load           , "i64.load"                         , LoadOrStoreImm<3>         , WAVM_LOAD(i64)            , mvp                    )   \
	visitOp(0x002a, f32_load           , "f32.load"                         , LoadOrStoreImm<2>         , WAVM_LOAD(f32)            , mvp                    )   \
	visitOp(0x002b, f64_load           , "f64.load"                         , LoadOrStoreImm<3>         , WAVM_LOAD(f64)            , mvp                    )   \
	visitOp(0x002c, i32_load8_s        , "i32.load8_s"                      , LoadOrStoreImm<0>         , WAVM_LOAD(i32)            , mvp                    )   \
	visitOp(0x002d, i32_load8_u        , "i32.load8_u"                      , LoadOrStoreImm<0>         , WAVM_LOAD(i32)            , mvp                    )   \
	visitOp(0x002e, i32_load16_s       , "i32.load16_s"                     , LoadOrStoreImm<1>         , WAVM_LOAD(i32)            , mvp                    )   \
	visitOp(0x002f, i32_load16_u       , "i32.load16_u"                     , LoadOrStoreImm<1>         , WAVM_LOAD(i32)            , mvp                    )   \
	visitOp(0x0030, i64_load8_s        , "i64.load8_s"                      , LoadOrStoreImm<0>         , WAVM_LOAD(i64)            , mvp                    )   \
	visitOp(0x0031, i64_load8_u        , "i64.load8_u"                      , LoadOrStoreImm<0>         , WAVM_LOAD(i64)            , mvp                    )   \
	visitOp(0x0032, i64_load16_s       , "i64.load16_s"                     , LoadOrStoreImm<1>         , WAVM_LOAD(i64)            , mvp                    )   \
	visitOp(0x0033, i64_load16_u       , "i64.load16_u"                     , LoadOrStoreImm<1>         , WAVM_LOAD(i64)            , mvp                    )   \
	visitOp(0x0034, i64_load32_s       , "i64.load32_s"                     , LoadOrStoreImm<2>         , WAVM_LOAD(i64)            , mvp                    )   \
	visitOp(0x0035, i64_load32_u       , "i64.load32_u"                     , LoadOrStoreImm<2>         , WAVM_LOAD(i64)            , mvp                    )   \
	visitOp(0x0036, i32_store          , "i32.store"                        , LoadOrStoreImm<2>         , WAVM_STORE(i32)           , mvp                    )   \
	visitOp(0x0037, i64_store          , "i64.store"                        , LoadOrStoreImm<3>         , WAVM_STORE(i64)           , mvp                    )   \
	visitOp(0x0038, f32_store          , "f32.store"                        , LoadOrStoreImm<2>         , WAVM_STORE(f32)           , mvp                    )   \
	visitOp(0x0039, f64_store          , "f64.store"                        , LoadOrStoreImm<3>         , WAVM_STORE(f64)           , mvp                    )   \
	visitOp(0x003a, i32_store8         , "i32.store8"                       , LoadOrStoreImm<0>         , WAVM_STORE(i32)           , mvp                    )   \
	visitOp(0x003b, i32_store16        , "i32.store16"                      , LoadOrStoreImm<1>         , WAVM_STORE(i32)           , mvp                    )   \
	visitOp(0x003c, i64_store8         , "i64.store8"                       , LoadOrStoreImm<0>         , WAVM_STORE(i64)           , mvp                    )   \
	visitOp(0x003d, i64_store16        , "i64.store16"                      , LoadOrStoreImm<1>         , WAVM_STORE(i64)           , mvp                    )   \
	visitOp(0x003e, i64_store32        , "i64.store32"                      , LoadOrStoreImm<2>         , WAVM_STORE(i64)           , mvp                    )   \
	visitOp(0x003f, memory_size        , "memory.size"                      , MemoryImm                 , WAVM_NULLARY(i32)         , mvp                    )   \
	visitOp(0x0040, memory_grow        , "memory.grow"                      , MemoryImm                 , WAVM_UNARY(i32,i32)       , mvp                    )   \
/* Literals                                                                                                                                                   */ \
	visitOp(0x0041, i32_const          , "i32.const"                        , LiteralImm<I32>           , WAVM_NULLARY(i32)         , mvp                    )   \
	visitOp(0x0042, i64_const          , "i64.const"                        , LiteralImm<I64>           , WAVM_NULLARY(i64)         , mvp                    )   \
	visitOp(0x0043, f32_const          , "f32.const"                        , LiteralImm<F32>           , WAVM_NULLARY(f32)         , mvp                    )   \
	visitOp(0x0044, f64_const          , "f64.const"                        , LiteralImm<F64>           , WAVM_NULLARY(f64)         , mvp                    )   \
/* Comparisons                                                                                                                                                */ \
	visitOp(0x0045, i32_eqz            , "i32.eqz"                          , NoImm                     , WAVM_UNARY(i32,i32)       , mvp                    )   \
	visitOp(0x0046, i32_eq             , "i32.eq"                           , NoImm                     , WAVM_BINARY(i32,i32)      , mvp                    )   \
	visitOp(0x0047, i32_ne             , "i32.ne"                           , NoImm                     , WAVM_BINARY(i32,i32)      , mvp                    )   \
	visitOp(0x0048, i32_lt_s           , "i32.lt_s"                         , NoImm                     , WAVM_BINARY(i32,i32)      , mvp                    )   \
	visitOp(0x0049, i32_lt_u           , "i32.lt_u"                         , NoImm                     , WAVM_BINARY(i32,i32)      , mvp                    )   \
	visitOp(0x004a, i32_gt_s           , "i32.gt_s"                         , NoImm                     , WAVM_BINARY(i32,i32)      , mvp                    )   \
	visitOp(0x004b, i32_gt_u           , "i32.gt_u"                         , NoImm                     , WAVM_BINARY(i32,i32)      , mvp                    )   \
	visitOp(0x004c, i32_le_s           , "i32.le_s"                         , NoImm                     , WAVM_BINARY(i32,i32)      , mvp                    )   \
	visitOp(0x004d, i32_le_u           , "i32.le_u"                         , NoImm                     , WAVM_BINARY(i32,i32)      , mvp                    )   \
	visitOp(0x004e, i32_ge_s           , "i32.ge_s"                         , NoImm                     , WAVM_BINARY(i32,i32)      , mvp                    )   \
	visitOp(0x004f, i32_ge_u           , "i32.ge_u"                         , NoImm                     , WAVM_BINARY(i32,i32)      , mvp                    )   \
	visitOp(0x0050, i64_eqz            , "i64.eqz"                          , NoImm                     , WAVM_UNARY(i64,i32)       , mvp                    )   \
	visitOp(0x0051, i64_eq             , "i64.eq"                           , NoImm                     , WAVM_BINARY(i64,i32)      , mvp                    )   \
	visitOp(0x0052, i64_ne             , "i64.ne"                           , NoImm                     , WAVM_BINARY(i64,i32)      , mvp                    )   \
	visitOp(0x0053, i64_lt_s           , "i64.lt_s"                         , NoImm                     , WAVM_BINARY(i64,i32)      , mvp                    )   \
	visitOp(0x0054, i64_lt_u           , "i64.lt_u"                         , NoImm                     , WAVM_BINARY(i64,i32)      , mvp                    )   \
	visitOp(0x0055, i64_gt_s           , "i64.gt_s"                         , NoImm                     , WAVM_BINARY(i64,i32)      , mvp                    )   \
	visitOp(0x0056, i64_gt_u           , "i64.gt_u"                         , NoImm                     , WAVM_BINARY(i64,i32)      , mvp                    )   \
	visitOp(0x0057, i64_le_s           , "i64.le_s"                         , NoImm                     , WAVM_BINARY(i64,i32)      , mvp                    )   \
	visitOp(0x0058, i64_le_u           , "i64.le_u"                         , NoImm                     , WAVM_BINARY(i64,i32)      , mvp                    )   \
	visitOp(0x0059, i64_ge_s           , "i64.ge_s"                         , NoImm                     , WAVM_BINARY(i64,i32)      , mvp                    )   \
	visitOp(0x005a, i64_ge_u           , "i64.ge_u"                         , NoImm                     , WAVM_BINARY(i64,i32)      , mvp                    )   \
	visitOp(0x005b, f32_eq             , "f32.eq"                           , NoImm                     , WAVM_BINARY(f32,i32)      , mvp                    )   \
	visitOp(0x005c, f32_ne             , "f32.ne"                           , NoImm                     , WAVM_BINARY(f32,i32)      , mvp                    )   \
	visitOp(0x005d, f32_lt             , "f32.lt"                           , NoImm                     , WAVM_BINARY(f32,i32)      , mvp                    )   \
	visitOp(0x005e, f32_gt             , "f32.gt"                           , NoImm                     , WAVM_BINARY(f32,i32)      , mvp                    )   \
	visitOp(0x005f, f32_le             , "f32.le"                           , NoImm                     , WAVM_BINARY(f32,i32)      , mvp                    )   \
	visitOp(0x0060, f32_ge             , "f32.ge"                           , NoImm                     , WAVM_BINARY(f32,i32)      , mvp                    )   \
	visitOp(0x0061, f64_eq             , "f64.eq"                           , NoImm                     , WAVM_BINARY(f64,i32)      , mvp                    )   \
	visitOp(0x0062, f64_ne             , "f64.ne"                           , NoImm                     , WAVM_BINARY(f64,i32)      , mvp                    )   \
	visitOp(0x0063, f64_lt             , "f64.lt"                           , NoImm                     , WAVM_BINARY(f64,i32)      , mvp                    )   \
	visitOp(0x0064, f64_gt             , "f64.gt"                           , NoImm                     , WAVM_BINARY(f64,i32)      , mvp                    )   \
	visitOp(0x0065, f64_le             , "f64.le"                           , NoImm                     , WAVM_BINARY(f64,i32)      , mvp                    )   \
	visitOp(0x0066, f64_ge             , "f64.ge"                           , NoImm                     , WAVM_BINARY(f64,i32)      , mvp                    )   \
/* i32 arithmetic                                                                                                                                             */ \
	visitOp(0x0067, i32_clz            , "i32.clz"                          , NoImm                     , WAVM_UNARY(i32,i32)       , mvp                    )   \
	visitOp(0x0068, i32_ctz            , "i32.ctz"                          , NoImm                     , WAVM_UNARY(i32,i32)       , mvp                    )   \
	visitOp(0x0069, i32_popcnt         , "i32.popcnt"                       , NoImm                     , WAVM_UNARY(i32,i32)       , mvp                    )   \
	visitOp(0x006a, i32_add            , "i32.add"                          , NoImm                     , WAVM_BINARY(i32,i32)      , mvp                    )   \
	visitOp(0x006b, i32_sub            , "i32.sub"                          , NoImm                     , WAVM_BINARY(i32,i32)      , mvp                    )   \
	visitOp(0x006c, i32_mul            , "i32.mul"                          , NoImm                     , WAVM_BINARY(i32,i32)      , mvp                    )   \
	visitOp(0x006d, i32_div_s          , "i32.div_s"                        , NoImm                     , WAVM_BINARY(i32,i32)      , mvp                    )   \
	visitOp(0x006e, i32_div_u          , "i32.div_u"                        , NoImm                     , WAVM_BINARY(i32,i32)      , mvp                    )   \
	visitOp(0x006f, i32_rem_s          , "i32.rem_s"                        , NoImm                     , WAVM_BINARY(i32,i32)      , mvp                    )   \
	visitOp(0x0070, i32_rem_u          , "i32.rem_u"                        , NoImm                     , WAVM_BINARY(i32,i32)      , mvp                    )   \
	visitOp(0x0071, i32_and_           , "i32.and"                          , NoImm                     , WAVM_BINARY(i32,i32)      , mvp                    )   \
	visitOp(0x0072, i32_or_            , "i32.or"                           , NoImm                     , WAVM_BINARY(i32,i32)      , mvp                    )   \
	visitOp(0x0073, i32_xor_           , "i32.xor"                          , NoImm                     , WAVM_BINARY(i32,i32)      , mvp                    )   \
	visitOp(0x0074, i32_shl            , "i32.shl"                          , NoImm                     , WAVM_BINARY(i32,i32)      , mvp                    )   \
	visitOp(0x0075, i32_shr_s          , "i32.shr_s"                        , NoImm                     , WAVM_BINARY(i32,i32)      , mvp                    )   \
	visitOp(0x0076, i32_shr_u          , "i32.shr_u"                        , NoImm                     , WAVM_BINARY(i32,i32)      , mvp                    )   \
	visitOp(0x0077, i32_rotl           , "i32.rotl"                         , NoImm                     , WAVM_BINARY(i32,i32)      , mvp                    )   \
	visitOp(0x0078, i32_rotr           , "i32.rotr"                         , NoImm                     , WAVM_BINARY(i32,i32)      , mvp                    )   \
/* i64 arithmetic                                                                                                                                             */ \
	visitOp(0x0079, i64_clz            , "i64.clz"                          , NoImm                     , WAVM_UNARY(i64,i64)       , mvp                    )   \
	visitOp(0x007a, i64_ctz            , "i64.ctz"                          , NoImm                     , WAVM_UNARY(i64,i64)       , mvp                    )   \
	visitOp(0x007b, i64_popcnt         , "i64.popcnt"                       , NoImm                     , WAVM_UNARY(i64,i64)       , mvp                    )   \
	visitOp(0x007c, i64_add            , "i64.add"                          , NoImm                     , WAVM_BINARY(i64,i64)      , mvp                    )   \
	visitOp(0x007d, i64_sub            , "i64.sub"                          , NoImm                     , WAVM_BINARY(i64,i64)      , mvp                    )   \
	visitOp(0x007e, i64_mul            , "i64.mul"                          , NoImm                     , WAVM_BINARY(i64,i64)      , mvp                    )   \
	visitOp(0x007f, i64_div_s          , "i64.div_s"                        , NoImm                     , WAVM_BINARY(i64,i64)      , mvp                    )   \
	visitOp(0x0080, i64_div_u          , "i64.div_u"                        , NoImm                     , WAVM_BINARY(i64,i64)      , mvp                    )   \
	visitOp(0x0081, i64_rem_s          , "i64.rem_s"                        , NoImm                     , WAVM_BINARY(i64,i64)      , mvp                    )   \
	visitOp(0x0082, i64_rem_u          , "i64.rem_u"                        , NoImm                     , WAVM_BINARY(i64,i64)      , mvp                    )   \
	visitOp(0x0083, i64_and_           , "i64.and"                          , NoImm                     , WAVM_BINARY(i64,i64)      , mvp                    )   \
	visitOp(0x0084, i64_or_            , "i64.or"                           , NoImm                     , WAVM_BINARY(i64,i64)      , mvp                    )   \
	visitOp(0x0085, i64_xor_           , "i64.xor"                          , NoImm                     , WAVM_BINARY(i64,i64)      , mvp                    )   \
	visitOp(0x0086, i64_shl            , "i64.shl"                          , NoImm                     , WAVM_BINARY(i64,i64)      , mvp                    )   \
	visitOp(0x0087, i64_shr_s          , "i64.shr_s"                        , NoImm                     , WAVM_BINARY(i64,i64)      , mvp                    )   \
	visitOp(0x0088, i64_shr_u          , "i64.shr_u"                        , NoImm                     , WAVM_BINARY(i64,i64)      , mvp                    )   \
	visitOp(0x0089, i64_rotl           , "i64.rotl"                         , NoImm                     , WAVM_BINARY(i64,i64)      , mvp                    )   \
	visitOp(0x008a, i64_rotr           , "i64.rotr"                         , NoImm                     , WAVM_BINARY(i64,i64)      , mvp                    )   \
/* f32 arithmetic                                                                                                                                             */ \
	visitOp(0x008b, f32_abs            , "f32.abs"                          , NoImm                     , WAVM_UNARY(f32,f32)       , mvp                    )   \
	visitOp(0x008c, f32_neg            , "f32.neg"                          , NoImm                     , WAVM_UNARY(f32,f32)       , mvp                    )   \
	visitOp(0x008d, f32_ceil           , "f32.ceil"                         , NoImm                     , WAVM_UNARY(f32,f32)       , mvp                    )   \
	visitOp(0x008e, f32_floor          , "f32.floor"                        , NoImm                     , WAVM_UNARY(f32,f32)       , mvp                    )   \
	visitOp(0x008f, f32_trunc          , "f32.trunc"                        , NoImm                     , WAVM_UNARY(f32,f32)       , mvp                    )   \
	visitOp(0x0090, f32_nearest        , "f32.nearest"                      , NoImm                     , WAVM_UNARY(f32,f32)       , mvp                    )   \
	visitOp(0x0091, f32_sqrt           , "f32.sqrt"                         , NoImm                     , WAVM_UNARY(f32,f32)       , mvp                    )   \
	visitOp(0x0092, f32_add            , "f32.add"                          , NoImm                     , WAVM_BINARY(f32,f32)      , mvp                    )   \
	visitOp(0x0093, f32_sub            , "f32.sub"                          , NoImm                     , WAVM_BINARY(f32,f32)      , mvp                    )   \
	visitOp(0x0094, f32_mul            , "f32.mul"                          , NoImm                     , WAVM_BINARY(f32,f32)      , mvp                    )   \
	visitOp(0x0095, f32_div            , "f32.div"                          , NoImm                     , WAVM_BINARY(f32,f32)      , mvp                    )   \
	visitOp(0x0096, f32_min            , "f32.min"                          , NoImm                     , WAVM_BINARY(f32,f32)      , mvp                    )   \
	visitOp(0x0097, f32_max            , "f32.max"                          , NoImm                     , WAVM_BINARY(f32,f32)      , mvp                    )   \
	visitOp(0x0098, f32_copysign       , "f32.copysign"                     , NoImm                     , WAVM_BINARY(f32,f32)      , mvp                    )   \
/* f64 arithmetic                                                                                                                                             */ \
	visitOp(0x0099, f64_abs            , "f64.abs"                          , NoImm                     , WAVM_UNARY(f64,f64)       , mvp                    )   \
	visitOp(0x009a, f64_neg            , "f64.neg"                          , NoImm                     , WAVM_UNARY(f64,f64)       , mvp                    )   \
	visitOp(0x009b, f64_ceil           , "f64.ceil"                         , NoImm                     , WAVM_UNARY(f64,f64)       , mvp                    )   \
	visitOp(0x009c, f64_floor          , "f64.floor"                        , NoImm                     , WAVM_UNARY(f64,f64)       , mvp                    )   \
	visitOp(0x009d, f64_trunc          , "f64.trunc"                        , NoImm                     , WAVM_UNARY(f64,f64)       , mvp                    )   \
	visitOp(0x009e, f64_nearest        , "f64.nearest"                      , NoImm                     , WAVM_UNARY(f64,f64)       , mvp                    )   \
	visitOp(0x009f, f64_sqrt           , "f64.sqrt"                         , NoImm                     , WAVM_UNARY(f64,f64)       , mvp                    )   \
	visitOp(0x00a0, f64_add            , "f64.add"                          , NoImm                     , WAVM_BINARY(f64,f64)      , mvp                    )   \
	visitOp(0x00a1, f64_sub            , "f64.sub"                          , NoImm                     , WAVM_BINARY(f64,f64)      , mvp                    )   \
	visitOp(0x00a2, f64_mul            , "f64.mul"                          , NoImm                     , WAVM_BINARY(f64,f64)      , mvp                    )   \
	visitOp(0x00a3, f64_div            , "f64.div"                          , NoImm                     , WAVM_BINARY(f64,f64)      , mvp                    )   \
	visitOp(0x00a4, f64_min            , "f64.min"                          , NoImm                     , WAVM_BINARY(f64,f64)      , mvp                    )   \
	visitOp(0x00a5, f64_max            , "f64.max"                          , NoImm                     , WAVM_BINARY(f64,f64)      , mvp                    )   \
	visitOp(0x00a6, f64_copysign       , "f64.copysign"                     , NoImm                     , WAVM_BINARY(f64,f64)      , mvp                    )   \
/* Conversions                                                                                                                                                */ \
	visitOp(0x00a7, i32_wrap_i64       , "i32.wrap_i64"                     , NoImm                     , WAVM_UNARY(i64,i32)       , mvp                    )   \
	visitOp(0x00a8, i32_trunc_f32_s    , "i32.trunc_f32_s"                  , NoImm                     , WAVM_UNARY(f32,i32)       , mvp                    )   \
	visitOp(0x00a9, i32_trunc_f32_u    , "i32.trunc_f32_u"                  , NoImm                     , WAVM_UNARY(f32,i32)       , mvp                    )   \
	visitOp(0x00aa, i32_trunc_f64_s    , "i32.trunc_f64_s"                  , NoImm                     , WAVM_UNARY(f64,i32)       , mvp                    )   \
	visitOp(0x00ab, i32_trunc_f64_u    , "i32.trunc_f64_u"                  , NoImm                     , WAVM_UNARY(f64,i32)       , mvp                    )   \
	visitOp(0x00ac, i64_extend_i32_s   , "i64.extend_i32_s"                 , NoImm                     , WAVM_UNARY(i32,i64)       , mvp                    )   \
	visitOp(0x00ad, i64_extend_i32_u   , "i64.extend_i32_u"                 , NoImm                     , WAVM_UNARY(i32,i64)       , mvp                    )   \
	visitOp(0x00ae, i64_trunc_f32_s    , "i64.trunc_f32_s"                  , NoImm                     , WAVM_UNARY(f32,i64)       , mvp                    )   \
	visitOp(0x00af, i64_trunc_f32_u    , "i64.trunc_f32_u"                  , NoImm                     , WAVM_UNARY(f32,i64)       , mvp                    )   \
	visitOp(0x00b0, i64_trunc_f64_s    , "i64.trunc_f64_s"                  , NoImm                     , WAVM_UNARY(f64,i64)       , mvp                    )   \
	visitOp(0x00b1, i64_trunc_f64_u    , "i64.trunc_f64_u"                  , NoImm                     , WAVM_UNARY(f64,i64)       , mvp                    )   \
	visitOp(0x00b2, f32_convert_i32_s  , "f32.convert_i32_s"                , NoImm                     , WAVM_UNARY(i32,f32)       , mvp                    )   \
	visitOp(0x00b3, f32_convert_i32_u  , "f32.convert_i32_u"                , NoImm                     , WAVM_UNARY(i32,f32)       , mvp                    )   \
	visitOp(0x00b4, f32_convert_i64_s  , "f32.convert_i64_s"                , NoImm                     , WAVM_UNARY(i64,f32)       , mvp                    )   \
	visitOp(0x00b5, f32_convert_i64_u  , "f32.convert_i64_u"                , NoImm                     , WAVM_UNARY(i64,f32)       , mvp                    )   \
	visitOp(0x00b6, f32_demote_f64     , "f32.demote_f64"                   , NoImm                     , WAVM_UNARY(f64,f32)       , mvp                    )   \
	visitOp(0x00b7, f64_convert_i32_s  , "f64.convert_i32_s"                , NoImm                     , WAVM_UNARY(i32,f64)       , mvp                    )   \
	visitOp(0x00b8, f64_convert_i32_u  , "f64.convert_i32_u"                , NoImm                     , WAVM_UNARY(i32,f64)       , mvp                    )   \
	visitOp(0x00b9, f64_convert_i64_s  , "f64.convert_i64_s"                , NoImm                     , WAVM_UNARY(i64,f64)       , mvp                    )   \
	visitOp(0x00ba, f64_convert_i64_u  , "f64.convert_i64_u"                , NoImm                     , WAVM_UNARY(i64,f64)       , mvp                    )   \
	visitOp(0x00bb, f64_promote_f32    , "f64.promote_f32"                  , NoImm                     , WAVM_UNARY(f32,f64)       , mvp                    )   \
	visitOp(0x00bc, i32_reinterpret_f32, "i32.reinterpret_f32"              , NoImm                     , WAVM_UNARY(f32,i32)       , mvp                    )   \
	visitOp(0x00bd, i64_reinterpret_f64, "i64.reinterpret_f64"              , NoImm                     , WAVM_UNARY(f64,i64)       , mvp                    )   \
	visitOp(0x00be, f32_reinterpret_i32, "f32.reinterpret_i32"              , NoImm                     , WAVM_UNARY(i32,f32)       , mvp                    )   \
	visitOp(0x00bf, f64_reinterpret_i64, "f64.reinterpret_i64"              , NoImm                     , WAVM_UNARY(i64,f64)       , mvp                    )   \
/* 8- and 16-bit sign extension operators                                                                                                                     */ \
	visitOp(0x00c0, i32_extend8_s             , "i32.extend8_s"             , NoImm                     , WAVM_UNARY(i32,i32)       , signExtension          )   \
	visitOp(0x00c1, i32_extend16_s            , "i32.extend16_s"            , NoImm                     , WAVM_UNARY(i32,i32)       , signExtension          )   \
	visitOp(0x00c2, i64_extend8_s             , "i64.extend8_s"             , NoImm                     , WAVM_UNARY(i64,i64)       , signExtension          )   \
	visitOp(0x00c3, i64_extend16_s            , "i64.extend16_s"            , NoImm                     , WAVM_UNARY(i64,i64)       , signExtension          )   \
	visitOp(0x00c4, i64_extend32_s            , "i64.extend32_s"            , NoImm                     , WAVM_UNARY(i64,i64)       , signExtension          )   \
/* Reference type operators                                                                                                                                   */ \
	visitOp(0x00d2, ref_func                  , "ref.func"                  , FunctionRefImm            , WAVM_NULLARY(funcref)     , referenceTypes         )   \
/* Saturating float->int truncation operators                                                                                                                 */ \
	visitOp(0xfc00, i32_trunc_sat_f32_s       , "i32.trunc_sat_f32_s"       , NoImm                     , WAVM_UNARY(f32,i32)       , nonTrappingFloatToInt  )   \
	visitOp(0xfc01, i32_trunc_sat_f32_u       , "i32.trunc_sat_f32_u"       , NoImm                     , WAVM_UNARY(f32,i32)       , nonTrappingFloatToInt  )   \
	visitOp(0xfc02, i32_trunc_sat_f64_s       , "i32.trunc_sat_f64_s"       , NoImm                     , WAVM_UNARY(f64,i32)       , nonTrappingFloatToInt  )   \
	visitOp(0xfc03, i32_trunc_sat_f64_u       , "i32.trunc_sat_f64_u"       , NoImm                     , WAVM_UNARY(f64,i32)       , nonTrappingFloatToInt  )   \
	visitOp(0xfc04, i64_trunc_sat_f32_s       , "i64.trunc_sat_f32_s"       , NoImm                     , WAVM_UNARY(f32,i64)       , nonTrappingFloatToInt  )   \
	visitOp(0xfc05, i64_trunc_sat_f32_u       , "i64.trunc_sat_f32_u"       , NoImm                     , WAVM_UNARY(f32,i64)       , nonTrappingFloatToInt  )   \
	visitOp(0xfc06, i64_trunc_sat_f64_s       , "i64.trunc_sat_f64_s"       , NoImm                     , WAVM_UNARY(f64,i64)       , nonTrappingFloatToInt  )   \
	visitOp(0xfc07, i64_trunc_sat_f64_u       , "i64.trunc_sat_f64_u"       , NoImm                     , WAVM_UNARY(f64,i64)       , nonTrappingFloatToInt  )   \
/* Bulk memory/table operators                                                                                                                                */ \
	visitOp(0xfc08, memory_init               , "memory.init"               , DataSegmentAndMemImm      , WAVM_BULKCOPY             , bulkMemoryOperations   )   \
	visitOp(0xfc09, data_drop                 , "data.drop"                 , DataSegmentImm            , WAVM_NONE                 , bulkMemoryOperations   )   \
	visitOp(0xfc0a, memory_copy               , "memory.copy"               , MemoryCopyImm             , WAVM_BULKCOPY             , bulkMemoryOperations   )   \
	visitOp(0xfc0b, memory_fill               , "memory.fill"               , MemoryImm                 , WAVM_BULKCOPY             , bulkMemoryOperations   )   \
	visitOp(0xfc0c, table_init                , "table.init"                , ElemSegmentAndTableImm    , WAVM_BULKCOPY             , bulkMemoryOperations   )   \
	visitOp(0xfc0d, elem_drop                 , "elem.drop"                 , ElemSegmentImm            , WAVM_NONE                 , bulkMemoryOperations   )   \
	visitOp(0xfc0e, table_copy                , "table.copy"                , TableCopyImm              , WAVM_BULKCOPY             , bulkMemoryOperations   )   \
	visitOp(0xfc10, table_size                , "table.size"                , TableImm                  , WAVM_NULLARY(i32)         , referenceTypes         )   \
/* v128 load/store                                                                                                                                            */ \
	visitOp(0xfd00, v128_load                 , "v128.load"                 , LoadOrStoreImm<4>         , WAVM_LOAD(v128)           , simd                   )   \
	visitOp(0xfd01, i16x8_load8x8_s           , "i16x8.load8x8_s"           , LoadOrStoreImm<3>         , WAVM_LOAD(v128)           , simd                   )   \
	visitOp(0xfd02, i16x8_load8x8_u           , "i16x8.load8x8_u"           , LoadOrStoreImm<3>         , WAVM_LOAD(v128)           , simd                   )   \
	visitOp(0xfd03, i32x4_load16x4_s          , "i32x4.load16x4_s"          , LoadOrStoreImm<3>         , WAVM_LOAD(v128)           , simd                   )   \
	visitOp(0xfd04, i32x4_load16x4_u          , "i32x4.load16x4_u"          , LoadOrStoreImm<3>         , WAVM_LOAD(v128)           , simd                   )   \
	visitOp(0xfd05, i64x2_load32x2_s          , "i64x2.load32x2_s"          , LoadOrStoreImm<3>         , WAVM_LOAD(v128)           , simd                   )   \
	visitOp(0xfd06, i64x2_load32x2_u          , "i64x2.load32x2_u"          , LoadOrStoreImm<3>         , WAVM_LOAD(v128)           , simd                   )   \
	visitOp(0xfd07, v8x16_load_splat          , "v8x16.load_splat"          , LoadOrStoreImm<0>         , WAVM_LOAD(v128)           , simd                   )   \
	visitOp(0xfd08, v16x8_load_splat          , "v16x8.load_splat"          , LoadOrStoreImm<1>         , WAVM_LOAD(v128)           , simd                   )   \
	visitOp(0xfd09, v32x4_load_splat          , "v32x4.load_splat"          , LoadOrStoreImm<2>         , WAVM_LOAD(v128)           , simd                   )   \
	visitOp(0xfd0a, v64x2_load_splat          , "v64x2.load_splat"          , LoadOrStoreImm<3>         , WAVM_LOAD(v128)           , simd                   )   \
	visitOp(0xfd0b, v128_store                , "v128.store"                , LoadOrStoreImm<4>         , WAVM_STORE(v128)          , simd                   )   \
	visitOp(0xfd0c, v128_const                , "v128.const"                , LiteralImm<V128>          , WAVM_NULLARY(v128)        , simd                   )   \
	visitOp(0xfd0d, v8x16_shuffle             , "v8x16.shuffle"             , ShuffleImm<16>            , WAVM_BINARY(v128,v128)    , simd                   )   \
	visitOp(0xfd0e, v8x16_swizzle             , "v8x16.swizzle"             , NoImm                     , WAVM_BINARY(v128,v128)    , simd                   )   \
	visitOp(0xfd0f, i8x16_splat               , "i8x16.splat"               , NoImm                     , WAVM_UNARY(i32,v128)      , simd                   )   \
	visitOp(0xfd10, i16x8_splat               , "i16x8.splat"               , NoImm                     , WAVM_UNARY(i32,v128)      , simd                   )   \
	visitOp(0xfd11, i32x4_splat               , "i32x4.splat"               , NoImm                     , WAVM_UNARY(i32,v128)      , simd                   )   \
	visitOp(0xfd12, i64x2_splat               , "i64x2.splat"               , NoImm                     , WAVM_UNARY(i64,v128)      , simd                   )   \
	visitOp(0xfd13, f32x4_splat               , "f32x4.splat"               , NoImm                     , WAVM_UNARY(f32,v128)      , simd                   )   \
	visitOp(0xfd14, f64x2_splat               , "f64x2.splat"               , NoImm                     , WAVM_UNARY(f64,v128)      , simd                   )   \
	visitOp(0xfd15, i8x16_extract_lane_s      , "i8x16.extract_lane_s"      , LaneIndexImm<16>          , WAVM_UNARY(v128,i32)      , simd                   )   \
	visitOp(0xfd16, i8x16_extract_lane_u      , "i8x16.extract_lane_u"      , LaneIndexImm<16>          , WAVM_UNARY(v128,i32)      , simd                   )   \
	visitOp(0xfd17, i8x16_replace_lane        , "i8x16.replace_lane"        , LaneIndexImm<16>          , WAVM_V_VS(v128,i32)       , simd                   )   \
	visitOp(0xfd18, i16x8_extract_lane_s      , "i16x8.extract_lane_s"      , LaneIndexImm<8>           , WAVM_UNARY(v128,i32)      , simd                   )   \
	visitOp(0xfd19, i16x8_extract_lane_u      , "i16x8.extract_lane_u"      , LaneIndexImm<8>           , WAVM_UNARY(v128,i32)      , simd                   )   \
	visitOp(0xfd1a, i16x8_replace_lane        , "i16x8.replace_lane"        , LaneIndexImm<8>           , WAVM_V_VS(v128,i32)       , simd                   )   \
	visitOp(0xfd1b, i32x4_extract_lane        , "i32x4.extract_lane"        , LaneIndexImm<4>           , WAVM_UNARY(v128,i32)      , simd                   )   \
	visitOp(0xfd1c, i32x4_replace_lane        , "i32x4.replace_lane"        , LaneIndexImm<4>           , WAVM_V_VS(v128,i32)       , simd                   )   \
	visitOp(0xfd1d, i64x2_extract_lane        , "i64x2.extract_lane"        , LaneIndexImm<2>           , WAVM_UNARY(v128,i64)      , simd                   )   \
	visitOp(0xfd1e, i64x2_replace_lane        , "i64x2.replace_lane"        , LaneIndexImm<2>           , WAVM_V_VS(v128,i64)       , simd                   )   \
	visitOp(0xfd1f, f32x4_extract_lane        , "f32x4.extract_lane"        , LaneIndexImm<4>           , WAVM_UNARY(v128,f32)      , simd                   )   \
	visitOp(0xfd20, f32x4_replace_lane        , "f32x4.replace_lane"        , LaneIndexImm<4>           , WAVM_V_VS(v128,f32)       , simd                   )   \
	visitOp(0xfd21, f64x2_extract_lane        , "f64x2.extract_lane"        , LaneIndexImm<2>           , WAVM_UNARY(v128,f64)      , simd                   )   \
	visitOp(0xfd22, f64x2_replace_lane        , "f64x2.replace_lane"        , LaneIndexImm<2>           , WAVM_V_VS(v128,f64)       , simd                   )   \
/* v128 comparisons                                                                                                                                           */ \
	visitOp(0xfd23, i8x16_eq                  , "i8x16.eq"                  , NoImm                     , WAVM_BINARY(v128,v128)    , simd                   )   \
	visitOp(0xfd24, i8x16_ne                  , "i8x16.ne"                  , NoImm                     , WAVM_BINARY(v128,v128)    , simd                   )   \
	visitOp(0xfd25, i8x16_lt_s                , "i8x16.lt_s"                , NoImm                     , WAVM_BINARY(v128,v128)    , simd                   )   \
	visitOp(0xfd26, i8x16_lt_u                , "i8x16.lt_u"                , NoImm                     , WAVM_BINARY(v128,v128)    , simd                   )   \
	visitOp(0xfd27, i8x16_gt_s                , "i8x16.gt_s"                , NoImm                     , WAVM_BINARY(v128,v128)    , simd                   )   \
	visitOp(0xfd28, i8x16_gt_u                , "i8x16.gt_u"                , NoImm                     , WAVM_BINARY(v128,v128)    , simd                   )   \
	visitOp(0xfd29, i8x16_le_s                , "i8x16.le_s"                , NoImm                     , WAVM_BINARY(v128,v128)    , simd                   )   \
	visitOp(0xfd2a, i8x16_le_u                , "i8x16.le_u"                , NoImm                     , WAVM_BINARY(v128,v128)    , simd                   )   \
	visitOp(0xfd2b, i8x16_ge_s                , "i8x16.ge_s"                , NoImm                     , WAVM_BINARY(v128,v128)    , simd                   )   \
	visitOp(0xfd2c, i8x16_ge_u                , "i8x16.ge_u"                , NoImm                     , WAVM_BINARY(v128,v128)    , simd                   )   \
	visitOp(0xfd2d, i16x8_eq                  , "i16x8.eq"                  , NoImm                     , WAVM_BINARY(v128,v128)    , simd                   )   \
	visitOp(0xfd2e, i16x8_ne                  , "i16x8.ne"                  , NoImm                     , WAVM_BINARY(v128,v128)    , simd                   )   \
	visitOp(0xfd2f, i16x8_lt_s                , "i16x8.lt_s"                , NoImm                     , WAVM_BINARY(v128,v128)    , simd                   )   \
	visitOp(0xfd30, i16x8_lt_u                , "i16x8.lt_u"                , NoImm                     , WAVM_BINARY(v128,v128)    , simd                   )   \
	visitOp(0xfd31, i16x8_gt_s                , "i16x8.gt_s"                , NoImm                     , WAVM_BINARY(v128,v128)    , simd                   )   \
	visitOp(0xfd32, i16x8_gt_u                , "i16x8.gt_u"                , NoImm                     , WAVM_BINARY(v128,v128)    , simd                   )   \
	visitOp(0xfd33, i16x8_le_s                , "i16x8.le_s"                , NoImm                     , WAVM_BINARY(v128,v128)    , simd                   )   \
	visitOp(0xfd34, i16x8_le_u                , "i16x8.le_u"                , NoImm                     , WAVM_BINARY(v128,v128)    , simd                   )   \
	visitOp(0xfd35, i16x8_ge_s                , "i16x8.ge_s"                , NoImm                     , WAVM_BINARY(v128,v128)    , simd                   )   \
	visitOp(0xfd36, i16x8_ge_u                , "i16x8.ge_u"                , NoImm                     , WAVM_BINARY(v128,v128)    , simd                   )   \
	visitOp(0xfd37, i32x4_eq                  , "i32x4.eq"                  , NoImm                     , WAVM_BINARY(v128,v128)    , simd                   )   \
	visitOp(0xfd38, i32x4_ne                  , "i32x4.ne"                  , NoImm                     , WAVM_BINARY(v128,v128)    , simd                   )   \
	visitOp(0xfd39, i32x4_lt_s                , "i32x4.lt_s"                , NoImm                     , WAVM_BINARY(v128,v128)    , simd                   )   \
	visitOp(0xfd3a, i32x4_lt_u                , "i32x4.lt_u"                , NoImm                     , WAVM_BINARY(v128,v128)    , simd                   )   \
	visitOp(0xfd3b, i32x4_gt_s                , "i32x4.gt_s"                , NoImm                     , WAVM_BINARY(v128,v128)    , simd                   )   \
	visitOp(0xfd3c, i32x4_gt_u                , "i32x4.gt_u"                , NoImm                     , WAVM_BINARY(v128,v128)    , simd                   )   \
	visitOp(0xfd3d, i32x4_le_s                , "i32x4.le_s"                , NoImm                     , WAVM_BINARY(v128,v128)    , simd                   )   \
	visitOp(0xfd3e, i32x4_le_u                , "i32x4.le_u"                , NoImm                     , WAVM_BINARY(v128,v128)    , simd                   )   \
	visitOp(0xfd3f, i32x4_ge_s                , "i32x4.ge_s"                , NoImm                     , WAVM_BINARY(v128,v128)    , simd                   )   \
	visitOp(0xfd40, i32x4_ge_u                , "i32x4.ge_u"                , NoImm                     , WAVM_BINARY(v128,v128)    , simd                   )   \
	visitOp(0xfd41, f32x4_eq                  , "f32x4.eq"                  , NoImm                     , WAVM_BINARY(v128,v128)    , simd                   )   \
	visitOp(0xfd42, f32x4_ne                  , "f32x4.ne"                  , NoImm                     , WAVM_BINARY(v128,v128)    , simd                   )   \
	visitOp(0xfd43, f32x4_lt                  , "f32x4.lt"                  , NoImm                     , WAVM_BINARY(v128,v128)    , simd                   )   \
	visitOp(0xfd44, f32x4_gt                  , "f32x4.gt"                  , NoImm                     , WAVM_BINARY(v128,v128)    , simd                   )   \
	visitOp(0xfd45, f32x4_le                  , "f32x4.le"                  , NoImm                     , WAVM_BINARY(v128,v128)    , simd                   )   \
	visitOp(0xfd46, f32x4_ge                  , "f32x4.ge"                  , NoImm                     , WAVM_BINARY(v128,v128)    , simd                   )   \
	visitOp(0xfd47, f64x2_eq                  , "f64x2.eq"                  , NoImm                     , WAVM_BINARY(v128,v128)    , simd                   )   \
	visitOp(0xfd48, f64x2_ne                  , "f64x2.ne"                  , NoImm                     , WAVM_BINARY(v128,v128)    , simd                   )   \
	visitOp(0xfd49, f64x2_lt                  , "f64x2.lt"                  , NoImm                     , WAVM_BINARY(v128,v128)    , simd                   )   \
	visitOp(0xfd4a, f64x2_gt                  , "f64x2.gt"                  , NoImm                     , WAVM_BINARY(v128,v128)    , simd                   )   \
	visitOp(0xfd4b, f64x2_le                  , "f64x2.le"                  , NoImm                     , WAVM_BINARY(v128,v128)    , simd                   )   \
	visitOp(0xfd4c, f64x2_ge                  , "f64x2.ge"                  , NoImm                     , WAVM_BINARY(v128,v128)    , simd                   )   \
/* v128 bitwise                                                                                                                                               */ \
	visitOp(0xfd4d, v128_not                  , "v128.not"                  , NoImm                     , WAVM_UNARY(v128,v128)     , simd                   )   \
	visitOp(0xfd4e, v128_and                  , "v128.and"                  , NoImm                     , WAVM_BINARY(v128,v128)    , simd                   )   \
	visitOp(0xfd4f, v128_andnot               , "v128.andnot"               , NoImm                     , WAVM_BINARY(v128,v128)    , simd                   )   \
	visitOp(0xfd50, v128_or                   , "v128.or"                   , NoImm                     , WAVM_BINARY(v128,v128)    , simd                   )   \
	visitOp(0xfd51, v128_xor                  , "v128.xor"                  , NoImm                     , WAVM_BINARY(v128,v128)    , simd                   )   \
	visitOp(0xfd52, v128_bitselect            , "v128.bitselect"            , NoImm                     , WAVM_VECTORSELECT(v128)   , simd                   )   \
/*  visitOp(0xfd53, ...                       , ...                         , ...                       , ...                       , ...                    )*/ \
/*  visitOp(0xfd54, ...                       , ...                         , ...                       , ...                       , ...                    )*/ \
/*  visitOp(0xfd55, ...                       , ...                         , ...                       , ...                       , ...                    )*/ \
/*  visitOp(0xfd56, ...                       , ...                         , ...                       , ...                       , ...                    )*/ \
/*  visitOp(0xfd57, ...                       , ...                         , ...                       , ...                       , ...                    )*/ \
/*  visitOp(0xfd58, ...                       , ...                         , ...                       , ...                       , ...                    )*/ \
/*  visitOp(0xfd59, ...                       , ...                         , ...                       , ...                       , ...                    )*/ \
/*  visitOp(0xfd5a, ...                       , ...                         , ...                       , ...                       , ...                    )*/ \
/*  visitOp(0xfd5b, ...                       , ...                         , ...                       , ...                       , ...                    )*/ \
/*  visitOp(0xfd5c, ...                       , ...                         , ...                       , ...                       , ...                    )*/ \
/*  visitOp(0xfd5d, ...                       , ...                         , ...                       , ...                       , ...                    )*/ \
/*  visitOp(0xfd5e, ...                       , ...                         , ...                       , ...                       , ...                    )*/ \
/*  visitOp(0xfd5f, ...                       , ...                         , ...                       , ...                       , ...                    )*/ \
/* v128 integer arithmetic                                                                                                                                    */ \
	visitOp(0xfd60, i8x16_abs                 , "i8x16.abs"                 , NoImm                     , WAVM_UNARY(v128,v128)     , simd                   )   \
	visitOp(0xfd61, i8x16_neg                 , "i8x16.neg"                 , NoImm                     , WAVM_UNARY(v128,v128)     , simd                   )   \
	visitOp(0xfd62, i8x16_any_true            , "i8x16.any_true"            , NoImm                     , WAVM_UNARY(v128,i32)      , simd                   )   \
	visitOp(0xfd63, i8x16_all_true            , "i8x16.all_true"            , NoImm                     , WAVM_UNARY(v128,i32)      , simd                   )   \
	visitOp(0xfd64, i8x16_bitmask             , "i8x16.bitmask"             , NoImm                     , WAVM_UNARY(v128,i32)      , simdBitMask            )   \
	visitOp(0xfd65, i8x16_narrow_i16x8_s      , "i8x16.narrow_i16x8_s"      , NoImm                     , WAVM_BINARY(v128,v128)    , simd                   )   \
	visitOp(0xfd66, i8x16_narrow_i16x8_u      , "i8x16.narrow_i16x8_u"      , NoImm                     , WAVM_BINARY(v128,v128)    , simd                   )   \
/*  visitOp(0xfd67, i8x16_widen_low_i4x32_s   , "i8x16.widen_low_i4x32_s"   , NoImm                     , WAVM_BINARY(v128,v128)    , simd                   )*/ \
/*  visitOp(0xfd67, i8x16_widen_high_i4x32_s  , "i8x16.widen_high_i4x32_s"  , NoImm                     , WAVM_BINARY(v128,v128)    , simd                   )*/ \
/*  visitOp(0xfd67, i8x16_widen_low_i4x32_u   , "i8x16.widen_low_i4x32_u"   , NoImm                     , WAVM_BINARY(v128,v128)    , simd                   )*/ \
/*  visitOp(0xfd67, i8x16_widen_high_i4x32_u  , "i8x16.widen_high_i4x32_u"  , NoImm                     , WAVM_BINARY(v128,v128)    , simd                   )*/ \
	visitOp(0xfd6b, i8x16_shl                 , "i8x16.shl"                 , NoImm                     , WAVM_V_VS(v128,i32)       , simd                   )   \
	visitOp(0xfd6c, i8x16_shr_s               , "i8x16.shr_s"               , NoImm                     , WAVM_V_VS(v128,i32)       , simd                   )   \
	visitOp(0xfd6d, i8x16_shr_u               , "i8x16.shr_u"               , NoImm                     , WAVM_V_VS(v128,i32)       , simd                   )   \
	visitOp(0xfd6e, i8x16_add                 , "i8x16.add"                 , NoImm                     , WAVM_BINARY(v128,v128)    , simd                   )   \
	visitOp(0xfd6f, i8x16_add_saturate_s      , "i8x16.add_saturate_s"      , NoImm                     , WAVM_BINARY(v128,v128)    , simd                   )   \
	visitOp(0xfd70, i8x16_add_saturate_u      , "i8x16.add_saturate_u"      , NoImm                     , WAVM_BINARY(v128,v128)    , simd                   )   \
	visitOp(0xfd71, i8x16_sub                 , "i8x16.sub"                 , NoImm                     , WAVM_BINARY(v128,v128)    , simd                   )   \
	visitOp(0xfd72, i8x16_sub_saturate_s      , "i8x16.sub_saturate_s"      , NoImm                     , WAVM_BINARY(v128,v128)    , simd                   )   \
	visitOp(0xfd73, i8x16_sub_saturate_u      , "i8x16.sub_saturate_u"      , NoImm                     , WAVM_BINARY(v128,v128)    , simd                   )   \
/*  visitOp(0xfd74, i8x16_dot_i4x32_s         , "i8x16.dot_i4x32_s"         , NoImm                     , WAVM_BINARY(v128,v128)    , simd                   )*/ \
    visitOp(0xfd75, i8x16_mul                 , "i8x16.mul"                 , NoImm                     , WAVM_BINARY(v128,v128)    , simd                   )   \
	visitOp(0xfd76, i8x16_min_s               , "i8x16.min_s"               , NoImm                     , WAVM_BINARY(v128,v128)    , simd                   )   \
	visitOp(0xfd77, i8x16_min_u               , "i8x16.min_u"               , NoImm                     , WAVM_BINARY(v128,v128)    , simd                   )   \
	visitOp(0xfd78, i8x16_max_s               , "i8x16.max_s"               , NoImm                     , WAVM_BINARY(v128,v128)    , simd                   )   \
	visitOp(0xfd79, i8x16_max_u               , "i8x16.max_u"               , NoImm                     , WAVM_BINARY(v128,v128)    , simd                   )   \
/*  visitOp(0xfd7a, i8x16_avgr_s              , "i8x16.avgr_s"              , NoImm                     , WAVM_BINARY(v128,v128)    , simd                   )*/ \
  	visitOp(0xfd7b, i8x16_avgr_u              , "i8x16.avgr_u"              , NoImm                     , WAVM_BINARY(v128,v128)    , simd                   )   \
/*  visitOp(0xfd7c, ...                       , ...                         , ...                       , ...                       , ...                    )*/ \
/*  visitOp(0xfd7d, ...                       , ...                         , ...                       , ...                       , ...                    )*/ \
/*  visitOp(0xfd7e, ...                       , ...                         , ...                       , ...                       , ...                    )*/ \
/*  visitOp(0xfd7f, ...                       , ...                         , ...                       , ...                       , ...                    )*/ \
	visitOp(0xfd80, i16x8_abs                 , "i16x8.abs"                 , NoImm                     , WAVM_UNARY(v128,v128)     , simd                   )   \
	visitOp(0xfd81, i16x8_neg                 , "i16x8.neg"                 , NoImm                     , WAVM_UNARY(v128,v128)     , simd                   )   \
	visitOp(0xfd82, i16x8_any_true            , "i16x8.any_true"            , NoImm                     , WAVM_UNARY(v128,i32)      , simd                   )   \
	visitOp(0xfd83, i16x8_all_true            , "i16x8.all_true"            , NoImm                     , WAVM_UNARY(v128,i32)      , simd                   )   \
	visitOp(0xfd84, i16x8_bitmask             , "i16x8.bitmask"             , NoImm                     , WAVM_UNARY(v128,i32)      , simdBitMask            )   \
	visitOp(0xfd85, i16x8_narrow_i32x4_s      , "i16x8.narrow_i32x4_s"      , NoImm                     , WAVM_BINARY(v128,v128)    , simd                   )   \
	visitOp(0xfd86, i16x8_narrow_i32x4_u      , "i16x8.narrow_i32x4_u"      , NoImm                     , WAVM_BINARY(v128,v128)    , simd                   )   \
	visitOp(0xfd87, i16x8_widen_low_i8x16_s   , "i16x8.widen_low_i8x16_s"   , NoImm                     , WAVM_UNARY(v128,v128)     , simd                   )   \
	visitOp(0xfd88, i16x8_widen_high_i8x16_s  , "i16x8.widen_high_i8x16_s"  , NoImm                     , WAVM_UNARY(v128,v128)     , simd                   )   \
	visitOp(0xfd89, i16x8_widen_low_i8x16_u   , "i16x8.widen_low_i8x16_u"   , NoImm                     , WAVM_UNARY(v128,v128)     , simd                   )   \
	visitOp(0xfd8a, i16x8_widen_high_i8x16_u  , "i16x8.widen_high_i8x16_u"  , NoImm                     , WAVM_UNARY(v128,v128)     , simd                   )   \
	visitOp(0xfd8b, i16x8_shl                 , "i16x8.shl"                 , NoImm                     , WAVM_V_VS(v128,i32)       , simd                   )   \
	visitOp(0xfd8c, i16x8_shr_s               , "i16x8.shr_s"               , NoImm                     , WAVM_V_VS(v128,i32)       , simd                   )   \
	visitOp(0xfd8d, i16x8_shr_u               , "i16x8.shr_u"               , NoImm                     , WAVM_V_VS(v128,i32)       , simd                   )   \
	visitOp(0xfd8e, i16x8_add                 , "i16x8.add"                 , NoImm                     , WAVM_BINARY(v128,v128)    , simd                   )   \
	visitOp(0xfd8f, i16x8_add_saturate_s      , "i16x8.add_saturate_s"      , NoImm                     , WAVM_BINARY(v128,v128)    , simd                   )   \
	visitOp(0xfd90, i16x8_add_saturate_u      , "i16x8.add_saturate_u"      , NoImm                     , WAVM_BINARY(v128,v128)    , simd                   )   \
	visitOp(0xfd91, i16x8_sub                 , "i16x8.sub"                 , NoImm                     , WAVM_BINARY(v128,v128)    , simd                   )   \
	visitOp(0xfd92, i16x8_sub_saturate_s      , "i16x8.sub_saturate_s"      , NoImm                     , WAVM_BINARY(v128,v128)    , simd                   )   \
	visitOp(0xfd93, i16x8_sub_saturate_u      , "i16x8.sub_saturate_u"      , NoImm                     , WAVM_BINARY(v128,v128)    , simd                   )   \
/*  visitOp(0xfd94, i16x8_dot_i8x16_s         , "i16x8.dot_i8x16_s"         , NoImm                     , WAVM_BINARY(v128,v128)    , simd                   )*/ \
	visitOp(0xfd95, i16x8_mul                 , "i16x8.mul"                 , NoImm                     , WAVM_BINARY(v128,v128)    , simd                   )   \
	visitOp(0xfd96, i16x8_min_s               , "i16x8.min_s"               , NoImm                     , WAVM_BINARY(v128,v128)    , simd                   )   \
	visitOp(0xfd97, i16x8_min_u               , "i16x8.min_u"               , NoImm                     , WAVM_BINARY(v128,v128)    , simd                   )   \
	visitOp(0xfd98, i16x8_max_s               , "i16x8.max_s"               , NoImm                     , WAVM_BINARY(v128,v128)    , simd                   )   \
	visitOp(0xfd99, i16x8_max_u               , "i16x8.max_u"               , NoImm                     , WAVM_BINARY(v128,v128)    , simd                   )   \
/*  visitOp(0xfd9a, i16x8_avgr_s              , "i16x8.avgr_s"              , NoImm                     , WAVM_BINARY(v128,v128)    , simd                   )*/ \
	visitOp(0xfd9b, i16x8_avgr_u              , "i16x8.avgr_u"              , NoImm                     , WAVM_BINARY(v128,v128)    , simd                   )   \
/*  visitOp(0xfd9c, ...                       , ...                         , ...                       , ...                       , ...                    )*/ \
/*  visitOp(0xfd9d, ...                       , ...                         , ...                       , ...                       , ...                    )*/ \
/*  visitOp(0xfd9e, ...                       , ...                         , ...                       , ...                       , ...                    )*/ \
/*  visitOp(0xfd9f, ...                       , ...                         , ...                       , ...                       , ...                    )*/ \
	visitOp(0xfda0, i32x4_abs                 , "i32x4.abs"                 , NoImm                     , WAVM_UNARY(v128,v128)     , simd                   )   \
	visitOp(0xfda1, i32x4_neg                 , "i32x4.neg"                 , NoImm                     , WAVM_UNARY(v128,v128)     , simd                   )   \
	visitOp(0xfda2, i32x4_any_true            , "i32x4.any_true"            , NoImm                     , WAVM_UNARY(v128,i32)      , simd                   )   \
	visitOp(0xfda3, i32x4_all_true            , "i32x4.all_true"            , NoImm                     , WAVM_UNARY(v128,i32)      , simd                   )   \
	visitOp(0xfda4, i32x4_bitmask             , "i32x4.bitmask"             , NoImm                     , WAVM_UNARY(v128,i32)      , simdBitMask            )   \
/*  visitOp(0xfda5, i32x4_narrow_i64x2_s      , "i32x4.narrow_i64x2_s"      , NoImm                     , WAVM_BINARY(v128,v128)    , simd                   )*/ \
/*  visitOp(0xfda6, i32x4_narrow_i64x2_u      , "i32x4.narrow_i64x2_u"      , NoImm                     , WAVM_BINARY(v128,v128)    , simd                   )*/ \
	visitOp(0xfda7, i32x4_widen_low_i16x8_s   , "i32x4.widen_low_i16x8_s"   , NoImm                     , WAVM_UNARY(v128,v128)     , simd                   )   \
	visitOp(0xfda8, i32x4_widen_high_i16x8_s  , "i32x4.widen_high_i16x8_s"  , NoImm                     , WAVM_UNARY(v128,v128)     , simd                   )   \
	visitOp(0xfda9, i32x4_widen_low_i16x8_u   , "i32x4.widen_low_i16x8_u"   , NoImm                     , WAVM_UNARY(v128,v128)     , simd                   )   \
	visitOp(0xfdaa, i32x4_widen_high_i16x8_u  , "i32x4.widen_high_i16x8_u"  , NoImm                     , WAVM_UNARY(v128,v128)     , simd                   )   \
	visitOp(0xfdab, i32x4_shl                 , "i32x4.shl"                 , NoImm                     , WAVM_V_VS(v128,i32)       , simd                   )   \
	visitOp(0xfdac, i32x4_shr_s               , "i32x4.shr_s"               , NoImm                     , WAVM_V_VS(v128,i32)       , simd                   )   \
	visitOp(0xfdad, i32x4_shr_u               , "i32x4.shr_u"               , NoImm                     , WAVM_V_VS(v128,i32)       , simd                   )   \
	visitOp(0xfdae, i32x4_add                 , "i32x4.add"                 , NoImm                     , WAVM_BINARY(v128,v128)    , simd                   )   \
/*	visitOp(0xfdaf, i32x4_add_saturate_s      , "i32x4.add_saturate_s"      , NoImm                     , WAVM_BINARY(v128,v128)    , simd                   )*/ \
/*	visitOp(0xfdb0, i32x4_add_saturate_u      , "i32x4.add_saturate_u"      , NoImm                     , WAVM_BINARY(v128,v128)    , simd                   )*/ \
	visitOp(0xfdb1, i32x4_sub                 , "i32x4.sub"                 , NoImm                     , WAVM_BINARY(v128,v128)    , simd                   )   \
/*	visitOp(0xfdb2, i32x4_sub_saturate_s      , "i32x4.sub_saturate_s"      , NoImm                     , WAVM_BINARY(v128,v128)    , simd                   )*/ \
/*	visitOp(0xfdb3, i32x4_sub_saturate_u      , "i32x4.sub_saturate_u"      , NoImm                     , WAVM_BINARY(v128,v128)    , simd                   )*/ \
/*  visitOp(0xfdb4, i32x4_dot_i16x8_s         , "i32x4.dot_i16x8_s"         , NoImm                     , WAVM_BINARY(v128,v128)    , simd                   )*/ \
	visitOp(0xfdb5, i32x4_mul                 , "i32x4.mul"                 , NoImm                     , WAVM_BINARY(v128,v128)    , simd                   )   \
	visitOp(0xfdb6, i32x4_min_s               , "i32x4.min_s"               , NoImm                     , WAVM_BINARY(v128,v128)    , simd                   )   \
	visitOp(0xfdb7, i32x4_min_u               , "i32x4.min_u"               , NoImm                     , WAVM_BINARY(v128,v128)    , simd                   )   \
	visitOp(0xfdb8, i32x4_max_s               , "i32x4.max_s"               , NoImm                     , WAVM_BINARY(v128,v128)    , simd                   )   \
	visitOp(0xfdb9, i32x4_max_u               , "i32x4.max_u"               , NoImm                     , WAVM_BINARY(v128,v128)    , simd                   )   \
/*  visitOp(0xfdba, i32x4_avgr_s              , "i32x4.avgr_s"              , NoImm                     , WAVM_BINARY(v128,v128)    , simd                   )*/ \
/*  visitOp(0xfdbb, i32x4_avgr_u              , "i32x4.avgr_u"              , NoImm                     , WAVM_BINARY(v128,v128)    , simd                   )*/ \
/*  visitOp(0xfdbc, ...                       , ...                         , ...                       , ...                       , ...                    )*/ \
/*  visitOp(0xfdbd, ...                       , ...                         , ...                       , ...                       , ...                    )*/ \
/*  visitOp(0xfdbe, ...                       , ...                         , ...                       , ...                       , ...                    )*/ \
/*  visitOp(0xfdbf, ...                       , ...                         , ...                       , ...                       , ...                    )*/ \
/*  visitOp(0xfdc0, i64x2_abs                 , "i64x2.abs"                 , NoImm                     , WAVM_UNARY(v128,v128)     , simd                   )*/ \
	visitOp(0xfdc1, i64x2_neg                 , "i64x2.neg"                 , NoImm                     , WAVM_UNARY(v128,v128)     , simd                   )   \
    visitOp(0xfdc2, i64x2_any_true            , "i64x2.any_true"            , NoImm                     , WAVM_UNARY(v128,i32)      , simd                   )   \
    visitOp(0xfdc3, i64x2_all_true            , "i64x2.all_true"            , NoImm                     , WAVM_UNARY(v128,i32)      , simd                   )   \
/*  visitOp(0xfdc5, i64x2_narrow_i128x1_s     , "i32x4.narrow_i128x1_s"     , NoImm                     , WAVM_BINARY(v128,v128)    , simd                   )*/ \
/*  visitOp(0xfdc6, i64x2_narrow_i128x1_u     , "i32x4.narrow_i128x1_u"     , NoImm                     , WAVM_BINARY(v128,v128)    , simd                   )*/ \
/*  visitOp(0xfdc7, i64x2_widen_low_i32x4_s   , "i32x4.widen_low_i32x4_s"   , NoImm                     , WAVM_UNARY(v128,v128)     , simd                   )*/ \
/*  visitOp(0xfdc8, i64x2_widen_high_i32x4_s  , "i32x4.widen_high_i32x4_s"  , NoImm                     , WAVM_UNARY(v128,v128)     , simd                   )*/ \
/*  visitOp(0xfdc9, i64x2_widen_low_i32x4_u   , "i32x4.widen_low_i32x4_u"   , NoImm                     , WAVM_UNARY(v128,v128)     , simd                   )*/ \
/*  visitOp(0xfdca, i64x2_widen_high_i32x4_u  , "i32x4.widen_high_i32x4_u"  , NoImm                     , WAVM_UNARY(v128,v128)     , simd                   )*/ \
	visitOp(0xfdcb, i64x2_shl                 , "i64x2.shl"                 , NoImm                     , WAVM_V_VS(v128,i32)       , simd                   )   \
	visitOp(0xfdcc, i64x2_shr_s               , "i64x2.shr_s"               , NoImm                     , WAVM_V_VS(v128,i32)       , simd                   )   \
	visitOp(0xfdcd, i64x2_shr_u               , "i64x2.shr_u"               , NoImm                     , WAVM_V_VS(v128,i32)       , simd                   )   \
	visitOp(0xfdce, i64x2_add                 , "i64x2.add"                 , NoImm                     , WAVM_BINARY(v128,v128)    , simd                   )   \
/*	visitOp(0xfdcf, i64x2_add_saturate_s      , "i64x2.add_saturate_s"      , NoImm                     , WAVM_BINARY(v128,v128)    , simd                   )*/ \
/*	visitOp(0xfdd0, i64x2_add_saturate_u      , "i64x2.add_saturate_u"      , NoImm                     , WAVM_BINARY(v128,v128)    , simd                   )*/ \
	visitOp(0xfdd1, i64x2_sub                 , "i64x2.sub"                 , NoImm                     , WAVM_BINARY(v128,v128)    , simd                   )   \
/*	visitOp(0xfdd2, i64x2_sub_saturate_s      , "i64x2.sub_saturate_s"      , NoImm                     , WAVM_BINARY(v128,v128)    , simd                   )*/ \
/*	visitOp(0xfdd3, i64x2_sub_saturate_u      , "i64x2.sub_saturate_u"      , NoImm                     , WAVM_BINARY(v128,v128)    , simd                   )*/ \
	visitOp(0xfdd5, i64x2_mul                 , "i64x2.mul"                 , NoImm                     , WAVM_BINARY(v128,v128)    , simd                   )   \
/*	visitOp(0xfdd6, i64x2_min_s               , "i64x2.min_s"               , NoImm                     , WAVM_BINARY(v128,v128)    , simd                   )*/ \
/*	visitOp(0xfdd7, i64x2_min_u               , "i64x2.min_u"               , NoImm                     , WAVM_BINARY(v128,v128)    , simd                   )*/ \
/*	visitOp(0xfdd8, i64x2_max_s               , "i64x2.max_s"               , NoImm                     , WAVM_BINARY(v128,v128)    , simd                   )*/ \
/*	visitOp(0xfdd9, i64x2_max_u               , "i64x2.max_u"               , NoImm                     , WAVM_BINARY(v128,v128)    , simd                   )*/ \
/*  visitOp(0xfdda, i64x2_avgr_s              , "i64x2.avgr_s"              , NoImm                     , WAVM_BINARY(v128,v128)    , simd                   )*/ \
/*  visitOp(0xfddb, i64x2_avgr_u              , "i64x2.avgr_u"              , NoImm                     , WAVM_BINARY(v128,v128)    , simd                   )*/ \
/*  visitOp(0xfddc, ...                       , ...                         , ...                       , ...                       , ...                    )*/ \
/*  visitOp(0xfddd, ...                       , ...                         , ...                       , ...                       , ...                    )*/ \
/*  visitOp(0xfdde, ...                       , ...                         , ...                       , ...                       , ...                    )*/ \
/*  visitOp(0xfddf, ...                       , ...                         , ...                       , ...                       , ...                    )*/ \
/* v128 floating-point arithmetic                                                                                                                             */ \
	visitOp(0xfde0, f32x4_abs                 , "f32x4.abs"                 , NoImm                     , WAVM_UNARY(v128,v128)     , simd                   )   \
	visitOp(0xfde1, f32x4_neg                 , "f32x4.neg"                 , NoImm                     , WAVM_UNARY(v128,v128)     , simd                   )   \
/*  visitOp(0xfde2, f32x4_round               , "f32x4.round"               , NoImm                     , WAVM_UNARY(v128,v128)     , simd                   )*/ \
	visitOp(0xfde3, f32x4_sqrt                , "f32x4.sqrt"                , NoImm                     , WAVM_UNARY(v128,v128)     , simd                   )   \
	visitOp(0xfde4, f32x4_add                 , "f32x4.add"                 , NoImm                     , WAVM_BINARY(v128,v128)    , simd                   )   \
	visitOp(0xfde5, f32x4_sub                 , "f32x4.sub"                 , NoImm                     , WAVM_BINARY(v128,v128)    , simd                   )   \
	visitOp(0xfde6, f32x4_mul                 , "f32x4.mul"                 , NoImm                     , WAVM_BINARY(v128,v128)    , simd                   )   \
	visitOp(0xfde7, f32x4_div                 , "f32x4.div"                 , NoImm                     , WAVM_BINARY(v128,v128)    , simd                   )   \
	visitOp(0xfde8, f32x4_min                 , "f32x4.min"                 , NoImm                     , WAVM_BINARY(v128,v128)    , simd                   )   \
	visitOp(0xfde9, f32x4_max                 , "f32x4.max"                 , NoImm                     , WAVM_BINARY(v128,v128)    , simd                   )   \
/*  visitOp(0xfdea, f32x4_pmin                , "f32x4.pmin"                , NoImm                     , WAVM_BINARY(v128,v128)    , simd                   )*/ \
/*  visitOp(0xfdeb, f32x4_pmax                , "f32x4.pmax"                , NoImm                     , WAVM_BINARY(v128,v128)    , simd                   )*/ \
	visitOp(0xfdec, f64x2_abs                 , "f64x2.abs"                 , NoImm                     , WAVM_UNARY(v128,v128)     , simd                   )   \
	visitOp(0xfded, f64x2_neg                 , "f64x2.neg"                 , NoImm                     , WAVM_UNARY(v128,v128)     , simd                   )   \
/*  visitOp(0xfdee, f64x2_round               , "f64x2.round"               , NoImm                     , WAVM_UNARY(v128,v128)     , simd                   )*/ \
	visitOp(0xfdef, f64x2_sqrt                , "f64x2.sqrt"                , NoImm                     , WAVM_UNARY(v128,v128)     , simd                   )   \
	visitOp(0xfdf0, f64x2_add                 , "f64x2.add"                 , NoImm                     , WAVM_BINARY(v128,v128)    , simd                   )   \
	visitOp(0xfdf1, f64x2_sub                 , "f64x2.sub"                 , NoImm                     , WAVM_BINARY(v128,v128)    , simd                   )   \
	visitOp(0xfdf2, f64x2_mul                 , "f64x2.mul"                 , NoImm                     , WAVM_BINARY(v128,v128)    , simd                   )   \
	visitOp(0xfdf3, f64x2_div                 , "f64x2.div"                 , NoImm                     , WAVM_BINARY(v128,v128)    , simd                   )   \
	visitOp(0xfdf4, f64x2_min                 , "f64x2.min"                 , NoImm                     , WAVM_BINARY(v128,v128)    , simd                   )   \
	visitOp(0xfdf5, f64x2_max                 , "f64x2.max"                 , NoImm                     , WAVM_BINARY(v128,v128)    , simd                   )   \
/*  visitOp(0xfdf6, f64x2_pmin                , "f64x2.pmin"                , NoImm                     , WAVM_BINARY(v128,v128)    , simd                   )*/ \
/*  visitOp(0xfdf7, f64x2_pmax                , "f64x2.pmax"                , NoImm                     , WAVM_BINARY(v128,v128)    , simd                   )*/ \
/* v128 conversions                                                                                                                                           */ \
	visitOp(0xfdf8, i32x4_trunc_sat_f32x4_s   , "i32x4.trunc_sat_f32x4_s"   , NoImm                     , WAVM_UNARY(v128,v128)     , simd                   )   \
	visitOp(0xfdf9, i32x4_trunc_sat_f32x4_u   , "i32x4.trunc_sat_f32x4_u"   , NoImm                     , WAVM_UNARY(v128,v128)     , simd                   )   \
	visitOp(0xfdfa, f32x4_convert_i32x4_s     , "f32x4.convert_i32x4_s"     , NoImm                     , WAVM_UNARY(v128,v128)     , simd                   )   \
	visitOp(0xfdfb, f32x4_convert_i32x4_u     , "f32x4.convert_i32x4_u"     , NoImm                     , WAVM_UNARY(v128,v128)     , simd                   )   \
/* v128 interleaved load/store instructions                                                                                                                   */ \
	visitOp(0xff00, v8x16_load_interleaved_2  , "v8x16.load_interleaved_2"  , LoadOrStoreImm<4>         , WAVM_LOAD_2(v128)         , interleavedLoadStore   )   \
	visitOp(0xff01, v8x16_load_interleaved_3  , "v8x16.load_interleaved_3"  , LoadOrStoreImm<4>         , WAVM_LOAD_3(v128)         , interleavedLoadStore   )   \
	visitOp(0xff02, v8x16_load_interleaved_4  , "v8x16.load_interleaved_4"  , LoadOrStoreImm<4>         , WAVM_LOAD_4(v128)         , interleavedLoadStore   )   \
	visitOp(0xff03, v16x8_load_interleaved_2  , "v16x8.load_interleaved_2"  , LoadOrStoreImm<4>         , WAVM_LOAD_2(v128)         , interleavedLoadStore   )   \
	visitOp(0xff04, v16x8_load_interleaved_3  , "v16x8.load_interleaved_3"  , LoadOrStoreImm<4>         , WAVM_LOAD_3(v128)         , interleavedLoadStore   )   \
	visitOp(0xff05, v16x8_load_interleaved_4  , "v16x8.load_interleaved_4"  , LoadOrStoreImm<4>         , WAVM_LOAD_4(v128)         , interleavedLoadStore   )   \
	visitOp(0xff06, v32x4_load_interleaved_2  , "v32x4.load_interleaved_2"  , LoadOrStoreImm<4>         , WAVM_LOAD_2(v128)         , interleavedLoadStore   )   \
	visitOp(0xff07, v32x4_load_interleaved_3  , "v32x4.load_interleaved_3"  , LoadOrStoreImm<4>         , WAVM_LOAD_3(v128)         , interleavedLoadStore   )   \
	visitOp(0xff08, v32x4_load_interleaved_4  , "v32x4.load_interleaved_4"  , LoadOrStoreImm<4>         , WAVM_LOAD_4(v128)         , interleavedLoadStore   )   \
	visitOp(0xff09, v64x2_load_interleaved_2  , "v64x2.load_interleaved_2"  , LoadOrStoreImm<4>         , WAVM_LOAD_2(v128)         , interleavedLoadStore   )   \
	visitOp(0xff0a, v64x2_load_interleaved_3  , "v64x2.load_interleaved_3"  , LoadOrStoreImm<4>         , WAVM_LOAD_3(v128)         , interleavedLoadStore   )   \
	visitOp(0xff0b, v64x2_load_interleaved_4  , "v64x2.load_interleaved_4"  , LoadOrStoreImm<4>         , WAVM_LOAD_4(v128)         , interleavedLoadStore   )   \
	visitOp(0xff0c, v8x16_store_interleaved_2 , "v8x16.store_interleaved_2" , LoadOrStoreImm<4>         , WAVM_STORE_2(v128)        , interleavedLoadStore   )   \
	visitOp(0xff0d, v8x16_store_interleaved_3 , "v8x16.store_interleaved_3" , LoadOrStoreImm<4>         , WAVM_STORE_3(v128)        , interleavedLoadStore   )   \
	visitOp(0xff0e, v8x16_store_interleaved_4 , "v8x16.store_interleaved_4" , LoadOrStoreImm<4>         , WAVM_STORE_4(v128)        , interleavedLoadStore   )   \
	visitOp(0xff0f, v16x8_store_interleaved_2 , "v16x8.store_interleaved_2" , LoadOrStoreImm<4>         , WAVM_STORE_2(v128)        , interleavedLoadStore   )   \
	visitOp(0xff10, v16x8_store_interleaved_3 , "v16x8.store_interleaved_3" , LoadOrStoreImm<4>         , WAVM_STORE_3(v128)        , interleavedLoadStore   )   \
	visitOp(0xff11, v16x8_store_interleaved_4 , "v16x8.store_interleaved_4" , LoadOrStoreImm<4>         , WAVM_STORE_4(v128)        , interleavedLoadStore   )   \
	visitOp(0xff12, v32x4_store_interleaved_2 , "v32x4.store_interleaved_2" , LoadOrStoreImm<4>         , WAVM_STORE_2(v128)        , interleavedLoadStore   )   \
	visitOp(0xff13, v32x4_store_interleaved_3 , "v32x4.store_interleaved_3" , LoadOrStoreImm<4>         , WAVM_STORE_3(v128)        , interleavedLoadStore   )   \
	visitOp(0xff14, v32x4_store_interleaved_4 , "v32x4.store_interleaved_4" , LoadOrStoreImm<4>         , WAVM_STORE_4(v128)        , interleavedLoadStore   )   \
	visitOp(0xff15, v64x2_store_interleaved_2 , "v64x2.store_interleaved_2" , LoadOrStoreImm<4>         , WAVM_STORE_2(v128)        , interleavedLoadStore   )   \
	visitOp(0xff16, v64x2_store_interleaved_3 , "v64x2.store_interleaved_3" , LoadOrStoreImm<4>         , WAVM_STORE_3(v128)        , interleavedLoadStore   )   \
	visitOp(0xff17, v64x2_store_interleaved_4 , "v64x2.store_interleaved_4" , LoadOrStoreImm<4>         , WAVM_STORE_4(v128)        , interleavedLoadStore   )   \
/* Atomic wait/wake                                                                                                                                           */ \
	visitOp(0xfe00, memory_atomic_notify      , "memory.atomic.notify"      , AtomicLoadOrStoreImm<2>   , WAVM_BINARY(i32,i32)      , atomics                )   \
	visitOp(0xfe01, memory_atomic_wait32      , "memory.atomic.wait32"      , AtomicLoadOrStoreImm<2>   , WAVM_WAIT(i32)            , atomics                )   \
	visitOp(0xfe02, memory_atomic_wait64      , "memory.atomic.wait64"      , AtomicLoadOrStoreImm<3>   , WAVM_WAIT(i64)            , atomics                )   \
/* Atomic fence                                                                                                                                               */ \
	visitOp(0xfe03, atomic_fence              , "atomic.fence"              , AtomicFenceImm            , WAVM_NONE                 , atomics                )   \
/* Atomic load/store                                                                                                                                          */ \
	visitOp(0xfe10, i32_atomic_load           , "i32.atomic.load"           , AtomicLoadOrStoreImm<2>   , WAVM_LOAD(i32)            , atomics                )   \
	visitOp(0xfe11, i64_atomic_load           , "i64.atomic.load"           , AtomicLoadOrStoreImm<3>   , WAVM_LOAD(i64)            , atomics                )   \
	visitOp(0xfe12, i32_atomic_load8_u        , "i32.atomic.load8_u"        , AtomicLoadOrStoreImm<0>   , WAVM_LOAD(i32)            , atomics                )   \
	visitOp(0xfe13, i32_atomic_load16_u       , "i32.atomic.load16_u"       , AtomicLoadOrStoreImm<1>   , WAVM_LOAD(i32)            , atomics                )   \
	visitOp(0xfe14, i64_atomic_load8_u        , "i64.atomic.load8_u"        , AtomicLoadOrStoreImm<0>   , WAVM_LOAD(i64)            , atomics                )   \
	visitOp(0xfe15, i64_atomic_load16_u       , "i64.atomic.load16_u"       , AtomicLoadOrStoreImm<1>   , WAVM_LOAD(i64)            , atomics                )   \
	visitOp(0xfe16, i64_atomic_load32_u       , "i64.atomic.load32_u"       , AtomicLoadOrStoreImm<2>   , WAVM_LOAD(i64)            , atomics                )   \
	visitOp(0xfe17, i32_atomic_store          , "i32.atomic.store"          , AtomicLoadOrStoreImm<2>   , WAVM_STORE(i32)           , atomics                )   \
	visitOp(0xfe18, i64_atomic_store          , "i64.atomic.store"          , AtomicLoadOrStoreImm<3>   , WAVM_STORE(i64)           , atomics                )   \
	visitOp(0xfe19, i32_atomic_store8         , "i32.atomic.store8"         , AtomicLoadOrStoreImm<0>   , WAVM_STORE(i32)           , atomics                )   \
	visitOp(0xfe1a, i32_atomic_store16        , "i32.atomic.store16"        , AtomicLoadOrStoreImm<1>   , WAVM_STORE(i32)           , atomics                )   \
	visitOp(0xfe1b, i64_atomic_store8         , "i64.atomic.store8"         , AtomicLoadOrStoreImm<0>   , WAVM_STORE(i64)           , atomics                )   \
	visitOp(0xfe1c, i64_atomic_store16        , "i64.atomic.store16"        , AtomicLoadOrStoreImm<1>   , WAVM_STORE(i64)           , atomics                )   \
	visitOp(0xfe1d, i64_atomic_store32        , "i64.atomic.store32"        , AtomicLoadOrStoreImm<2>   , WAVM_STORE(i64)           , atomics                )   \
/* Atomic read-modify-write                                                                                                                                   */ \
	visitOp(0xfe1e, i32_atomic_rmw_add        , "i32.atomic.rmw.add"        , AtomicLoadOrStoreImm<2>   , WAVM_ATOMICRMW(i32)       , atomics                )   \
	visitOp(0xfe1f, i64_atomic_rmw_add        , "i64.atomic.rmw.add"        , AtomicLoadOrStoreImm<3>   , WAVM_ATOMICRMW(i64)       , atomics                )   \
	visitOp(0xfe20, i32_atomic_rmw8_add_u     , "i32.atomic.rmw8.add_u"     , AtomicLoadOrStoreImm<0>   , WAVM_ATOMICRMW(i32)       , atomics                )   \
	visitOp(0xfe21, i32_atomic_rmw16_add_u    , "i32.atomic.rmw16.add_u"    , AtomicLoadOrStoreImm<1>   , WAVM_ATOMICRMW(i32)       , atomics                )   \
	visitOp(0xfe22, i64_atomic_rmw8_add_u     , "i64.atomic.rmw8.add_u"     , AtomicLoadOrStoreImm<0>   , WAVM_ATOMICRMW(i64)       , atomics                )   \
	visitOp(0xfe23, i64_atomic_rmw16_add_u    , "i64.atomic.rmw16.add_u"    , AtomicLoadOrStoreImm<1>   , WAVM_ATOMICRMW(i64)       , atomics                )   \
	visitOp(0xfe24, i64_atomic_rmw32_add_u    , "i64.atomic.rmw32.add_u"    , AtomicLoadOrStoreImm<2>   , WAVM_ATOMICRMW(i64)       , atomics                )   \
	visitOp(0xfe25, i32_atomic_rmw_sub        , "i32.atomic.rmw.sub"        , AtomicLoadOrStoreImm<2>   , WAVM_ATOMICRMW(i32)       , atomics                )   \
	visitOp(0xfe26, i64_atomic_rmw_sub        , "i64.atomic.rmw.sub"        , AtomicLoadOrStoreImm<3>   , WAVM_ATOMICRMW(i64)       , atomics                )   \
	visitOp(0xfe27, i32_atomic_rmw8_sub_u     , "i32.atomic.rmw8.sub_u"     , AtomicLoadOrStoreImm<0>   , WAVM_ATOMICRMW(i32)       , atomics                )   \
	visitOp(0xfe28, i32_atomic_rmw16_sub_u    , "i32.atomic.rmw16.sub_u"    , AtomicLoadOrStoreImm<1>   , WAVM_ATOMICRMW(i32)       , atomics                )   \
	visitOp(0xfe29, i64_atomic_rmw8_sub_u     , "i64.atomic.rmw8.sub_u"     , AtomicLoadOrStoreImm<0>   , WAVM_ATOMICRMW(i64)       , atomics                )   \
	visitOp(0xfe2a, i64_atomic_rmw16_sub_u    , "i64.atomic.rmw16.sub_u"    , AtomicLoadOrStoreImm<1>   , WAVM_ATOMICRMW(i64)       , atomics                )   \
	visitOp(0xfe2b, i64_atomic_rmw32_sub_u    , "i64.atomic.rmw32.sub_u"    , AtomicLoadOrStoreImm<2>   , WAVM_ATOMICRMW(i64)       , atomics                )   \
	visitOp(0xfe2c, i32_atomic_rmw_and        , "i32.atomic.rmw.and"        , AtomicLoadOrStoreImm<2>   , WAVM_ATOMICRMW(i32)       , atomics                )   \
	visitOp(0xfe2d, i64_atomic_rmw_and        , "i64.atomic.rmw.and"        , AtomicLoadOrStoreImm<3>   , WAVM_ATOMICRMW(i64)       , atomics                )   \
	visitOp(0xfe2e, i32_atomic_rmw8_and_u     , "i32.atomic.rmw8.and_u"     , AtomicLoadOrStoreImm<0>   , WAVM_ATOMICRMW(i32)       , atomics                )   \
	visitOp(0xfe2f, i32_atomic_rmw16_and_u    , "i32.atomic.rmw16.and_u"    , AtomicLoadOrStoreImm<1>   , WAVM_ATOMICRMW(i32)       , atomics                )   \
	visitOp(0xfe30, i64_atomic_rmw8_and_u     , "i64.atomic.rmw8.and_u"     , AtomicLoadOrStoreImm<0>   , WAVM_ATOMICRMW(i64)       , atomics                )   \
	visitOp(0xfe31, i64_atomic_rmw16_and_u    , "i64.atomic.rmw16.and_u"    , AtomicLoadOrStoreImm<1>   , WAVM_ATOMICRMW(i64)       , atomics                )   \
	visitOp(0xfe32, i64_atomic_rmw32_and_u    , "i64.atomic.rmw32.and_u"    , AtomicLoadOrStoreImm<2>   , WAVM_ATOMICRMW(i64)       , atomics                )   \
	visitOp(0xfe33, i32_atomic_rmw_or         , "i32.atomic.rmw.or"         , AtomicLoadOrStoreImm<2>   , WAVM_ATOMICRMW(i32)       , atomics                )   \
	visitOp(0xfe34, i64_atomic_rmw_or         , "i64.atomic.rmw.or"         , AtomicLoadOrStoreImm<3>   , WAVM_ATOMICRMW(i64)       , atomics                )   \
	visitOp(0xfe35, i32_atomic_rmw8_or_u      , "i32.atomic.rmw8.or_u"      , AtomicLoadOrStoreImm<0>   , WAVM_ATOMICRMW(i32)       , atomics                )   \
	visitOp(0xfe36, i32_atomic_rmw16_or_u     , "i32.atomic.rmw16.or_u"     , AtomicLoadOrStoreImm<1>   , WAVM_ATOMICRMW(i32)       , atomics                )   \
	visitOp(0xfe37, i64_atomic_rmw8_or_u      , "i64.atomic.rmw8.or_u"      , AtomicLoadOrStoreImm<0>   , WAVM_ATOMICRMW(i64)       , atomics                )   \
	visitOp(0xfe38, i64_atomic_rmw16_or_u     , "i64.atomic.rmw16.or_u"     , AtomicLoadOrStoreImm<1>   , WAVM_ATOMICRMW(i64)       , atomics                )   \
	visitOp(0xfe39, i64_atomic_rmw32_or_u     , "i64.atomic.rmw32.or_u"     , AtomicLoadOrStoreImm<2>   , WAVM_ATOMICRMW(i64)       , atomics                )   \
	visitOp(0xfe3a, i32_atomic_rmw_xor        , "i32.atomic.rmw.xor"        , AtomicLoadOrStoreImm<2>   , WAVM_ATOMICRMW(i32)       , atomics                )   \
	visitOp(0xfe3b, i64_atomic_rmw_xor        , "i64.atomic.rmw.xor"        , AtomicLoadOrStoreImm<3>   , WAVM_ATOMICRMW(i64)       , atomics                )   \
	visitOp(0xfe3c, i32_atomic_rmw8_xor_u     , "i32.atomic.rmw8.xor_u"     , AtomicLoadOrStoreImm<0>   , WAVM_ATOMICRMW(i32)       , atomics                )   \
	visitOp(0xfe3d, i32_atomic_rmw16_xor_u    , "i32.atomic.rmw16.xor_u"    , AtomicLoadOrStoreImm<1>   , WAVM_ATOMICRMW(i32)       , atomics                )   \
	visitOp(0xfe3e, i64_atomic_rmw8_xor_u     , "i64.atomic.rmw8.xor_u"     , AtomicLoadOrStoreImm<0>   , WAVM_ATOMICRMW(i64)       , atomics                )   \
	visitOp(0xfe3f, i64_atomic_rmw16_xor_u    , "i64.atomic.rmw16.xor_u"    , AtomicLoadOrStoreImm<1>   , WAVM_ATOMICRMW(i64)       , atomics                )   \
	visitOp(0xfe40, i64_atomic_rmw32_xor_u    , "i64.atomic.rmw32.xor_u"    , AtomicLoadOrStoreImm<2>   , WAVM_ATOMICRMW(i64)       , atomics                )   \
	visitOp(0xfe41, i32_atomic_rmw_xchg       , "i32.atomic.rmw.xchg"       , AtomicLoadOrStoreImm<2>   , WAVM_ATOMICRMW(i32)       , atomics                )   \
	visitOp(0xfe42, i64_atomic_rmw_xchg       , "i64.atomic.rmw.xchg"       , AtomicLoadOrStoreImm<3>   , WAVM_ATOMICRMW(i64)       , atomics                )   \
	visitOp(0xfe43, i32_atomic_rmw8_xchg_u    , "i32.atomic.rmw8.xchg_u"    , AtomicLoadOrStoreImm<0>   , WAVM_ATOMICRMW(i32)       , atomics                )   \
	visitOp(0xfe44, i32_atomic_rmw16_xchg_u   , "i32.atomic.rmw16.xchg_u"   , AtomicLoadOrStoreImm<1>   , WAVM_ATOMICRMW(i32)       , atomics                )   \
	visitOp(0xfe45, i64_atomic_rmw8_xchg_u    , "i64.atomic.rmw8.xchg_u"    , AtomicLoadOrStoreImm<0>   , WAVM_ATOMICRMW(i64)       , atomics                )   \
	visitOp(0xfe46, i64_atomic_rmw16_xchg_u   , "i64.atomic.rmw16.xchg_u"   , AtomicLoadOrStoreImm<1>   , WAVM_ATOMICRMW(i64)       , atomics                )   \
	visitOp(0xfe47, i64_atomic_rmw32_xchg_u   , "i64.atomic.rmw32.xchg_u"   , AtomicLoadOrStoreImm<2>   , WAVM_ATOMICRMW(i64)       , atomics                )   \
	visitOp(0xfe48, i32_atomic_rmw_cmpxchg    , "i32.atomic.rmw.cmpxchg"    , AtomicLoadOrStoreImm<2>   , WAVM_COMPAREEXCHANGE(i32) , atomics                )   \
	visitOp(0xfe49, i64_atomic_rmw_cmpxchg    , "i64.atomic.rmw.cmpxchg"    , AtomicLoadOrStoreImm<3>   , WAVM_COMPAREEXCHANGE(i64) , atomics                )   \
	visitOp(0xfe4a, i32_atomic_rmw8_cmpxchg_u , "i32.atomic.rmw8.cmpxchg_u" , AtomicLoadOrStoreImm<0>   , WAVM_COMPAREEXCHANGE(i32) , atomics                )   \
	visitOp(0xfe4b, i32_atomic_rmw16_cmpxchg_u, "i32.atomic.rmw16.cmpxchg_u", AtomicLoadOrStoreImm<1>   , WAVM_COMPAREEXCHANGE(i32) , atomics                )   \
	visitOp(0xfe4c, i64_atomic_rmw8_cmpxchg_u , "i64.atomic.rmw8.cmpxchg_u" , AtomicLoadOrStoreImm<0>   , WAVM_COMPAREEXCHANGE(i64) , atomics                )   \
	visitOp(0xfe4d, i64_atomic_rmw16_cmpxchg_u, "i64.atomic.rmw16.cmpxchg_u", AtomicLoadOrStoreImm<1>   , WAVM_COMPAREEXCHANGE(i64) , atomics                )   \
	visitOp(0xfe4e, i64_atomic_rmw32_cmpxchg_u, "i64.atomic.rmw32.cmpxchg_u", AtomicLoadOrStoreImm<2>   , WAVM_COMPAREEXCHANGE(i64) , atomics                )
=======
#define WAVM_ENUM_NONCONTROL_NONPARAMETRIC_OPERATORS(visitOp)                                                                                                            \
	visitOp(0x0001, nop                           , "nop"                           , NoImm                     , none_to_none              , mvp                    )   \
/* Literals                                                                                                                                                           */ \
	visitOp(0x0041, i32_const                     , "i32.const"                     , LiteralImm<I32>           , none_to_i32               , mvp                    )   \
	visitOp(0x0042, i64_const                     , "i64.const"                     , LiteralImm<I64>           , none_to_i64               , mvp                    )   \
	visitOp(0x0043, f32_const                     , "f32.const"                     , LiteralImm<F32>           , none_to_f32               , mvp                    )   \
	visitOp(0x0044, f64_const                     , "f64.const"                     , LiteralImm<F64>           , none_to_f64               , mvp                    )   \
/* Comparisons                                                                                                                                                        */ \
	visitOp(0x0045, i32_eqz                       , "i32.eqz"                       , NoImm                     , i32_to_i32                , mvp                    )   \
	visitOp(0x0046, i32_eq                        , "i32.eq"                        , NoImm                     , i32_i32_to_i32            , mvp                    )   \
	visitOp(0x0047, i32_ne                        , "i32.ne"                        , NoImm                     , i32_i32_to_i32            , mvp                    )   \
	visitOp(0x0048, i32_lt_s                      , "i32.lt_s"                      , NoImm                     , i32_i32_to_i32            , mvp                    )   \
	visitOp(0x0049, i32_lt_u                      , "i32.lt_u"                      , NoImm                     , i32_i32_to_i32            , mvp                    )   \
	visitOp(0x004a, i32_gt_s                      , "i32.gt_s"                      , NoImm                     , i32_i32_to_i32            , mvp                    )   \
	visitOp(0x004b, i32_gt_u                      , "i32.gt_u"                      , NoImm                     , i32_i32_to_i32            , mvp                    )   \
	visitOp(0x004c, i32_le_s                      , "i32.le_s"                      , NoImm                     , i32_i32_to_i32            , mvp                    )   \
	visitOp(0x004d, i32_le_u                      , "i32.le_u"                      , NoImm                     , i32_i32_to_i32            , mvp                    )   \
	visitOp(0x004e, i32_ge_s                      , "i32.ge_s"                      , NoImm                     , i32_i32_to_i32            , mvp                    )   \
	visitOp(0x004f, i32_ge_u                      , "i32.ge_u"                      , NoImm                     , i32_i32_to_i32            , mvp                    )   \
	visitOp(0x0050, i64_eqz                       , "i64.eqz"                       , NoImm                     , i64_to_i32                , mvp                    )   \
	visitOp(0x0051, i64_eq                        , "i64.eq"                        , NoImm                     , i64_i64_to_i32            , mvp                    )   \
	visitOp(0x0052, i64_ne                        , "i64.ne"                        , NoImm                     , i64_i64_to_i32            , mvp                    )   \
	visitOp(0x0053, i64_lt_s                      , "i64.lt_s"                      , NoImm                     , i64_i64_to_i32            , mvp                    )   \
	visitOp(0x0054, i64_lt_u                      , "i64.lt_u"                      , NoImm                     , i64_i64_to_i32            , mvp                    )   \
	visitOp(0x0055, i64_gt_s                      , "i64.gt_s"                      , NoImm                     , i64_i64_to_i32            , mvp                    )   \
	visitOp(0x0056, i64_gt_u                      , "i64.gt_u"                      , NoImm                     , i64_i64_to_i32            , mvp                    )   \
	visitOp(0x0057, i64_le_s                      , "i64.le_s"                      , NoImm                     , i64_i64_to_i32            , mvp                    )   \
	visitOp(0x0058, i64_le_u                      , "i64.le_u"                      , NoImm                     , i64_i64_to_i32            , mvp                    )   \
	visitOp(0x0059, i64_ge_s                      , "i64.ge_s"                      , NoImm                     , i64_i64_to_i32            , mvp                    )   \
	visitOp(0x005a, i64_ge_u                      , "i64.ge_u"                      , NoImm                     , i64_i64_to_i32            , mvp                    )   \
	visitOp(0x005b, f32_eq                        , "f32.eq"                        , NoImm                     , f32_f32_to_i32            , mvp                    )   \
	visitOp(0x005c, f32_ne                        , "f32.ne"                        , NoImm                     , f32_f32_to_i32            , mvp                    )   \
	visitOp(0x005d, f32_lt                        , "f32.lt"                        , NoImm                     , f32_f32_to_i32            , mvp                    )   \
	visitOp(0x005e, f32_gt                        , "f32.gt"                        , NoImm                     , f32_f32_to_i32            , mvp                    )   \
	visitOp(0x005f, f32_le                        , "f32.le"                        , NoImm                     , f32_f32_to_i32            , mvp                    )   \
	visitOp(0x0060, f32_ge                        , "f32.ge"                        , NoImm                     , f32_f32_to_i32            , mvp                    )   \
	visitOp(0x0061, f64_eq                        , "f64.eq"                        , NoImm                     , f64_f64_to_i32            , mvp                    )   \
	visitOp(0x0062, f64_ne                        , "f64.ne"                        , NoImm                     , f64_f64_to_i32            , mvp                    )   \
	visitOp(0x0063, f64_lt                        , "f64.lt"                        , NoImm                     , f64_f64_to_i32            , mvp                    )   \
	visitOp(0x0064, f64_gt                        , "f64.gt"                        , NoImm                     , f64_f64_to_i32            , mvp                    )   \
	visitOp(0x0065, f64_le                        , "f64.le"                        , NoImm                     , f64_f64_to_i32            , mvp                    )   \
	visitOp(0x0066, f64_ge                        , "f64.ge"                        , NoImm                     , f64_f64_to_i32            , mvp                    )   \
/* i32 arithmetic                                                                                                                                                     */ \
	visitOp(0x0067, i32_clz                       , "i32.clz"                       , NoImm                     , i32_to_i32                , mvp                    )   \
	visitOp(0x0068, i32_ctz                       , "i32.ctz"                       , NoImm                     , i32_to_i32                , mvp                    )   \
	visitOp(0x0069, i32_popcnt                    , "i32.popcnt"                    , NoImm                     , i32_to_i32                , mvp                    )   \
	visitOp(0x006a, i32_add                       , "i32.add"                       , NoImm                     , i32_i32_to_i32            , mvp                    )   \
	visitOp(0x006b, i32_sub                       , "i32.sub"                       , NoImm                     , i32_i32_to_i32            , mvp                    )   \
	visitOp(0x006c, i32_mul                       , "i32.mul"                       , NoImm                     , i32_i32_to_i32            , mvp                    )   \
	visitOp(0x006d, i32_div_s                     , "i32.div_s"                     , NoImm                     , i32_i32_to_i32            , mvp                    )   \
	visitOp(0x006e, i32_div_u                     , "i32.div_u"                     , NoImm                     , i32_i32_to_i32            , mvp                    )   \
	visitOp(0x006f, i32_rem_s                     , "i32.rem_s"                     , NoImm                     , i32_i32_to_i32            , mvp                    )   \
	visitOp(0x0070, i32_rem_u                     , "i32.rem_u"                     , NoImm                     , i32_i32_to_i32            , mvp                    )   \
	visitOp(0x0071, i32_and_                      , "i32.and"                       , NoImm                     , i32_i32_to_i32            , mvp                    )   \
	visitOp(0x0072, i32_or_                       , "i32.or"                        , NoImm                     , i32_i32_to_i32            , mvp                    )   \
	visitOp(0x0073, i32_xor_                      , "i32.xor"                       , NoImm                     , i32_i32_to_i32            , mvp                    )   \
	visitOp(0x0074, i32_shl                       , "i32.shl"                       , NoImm                     , i32_i32_to_i32            , mvp                    )   \
	visitOp(0x0075, i32_shr_s                     , "i32.shr_s"                     , NoImm                     , i32_i32_to_i32            , mvp                    )   \
	visitOp(0x0076, i32_shr_u                     , "i32.shr_u"                     , NoImm                     , i32_i32_to_i32            , mvp                    )   \
	visitOp(0x0077, i32_rotl                      , "i32.rotl"                      , NoImm                     , i32_i32_to_i32            , mvp                    )   \
	visitOp(0x0078, i32_rotr                      , "i32.rotr"                      , NoImm                     , i32_i32_to_i32            , mvp                    )   \
/* i64 arithmetic                                                                                                                                                     */ \
	visitOp(0x0079, i64_clz                       , "i64.clz"                       , NoImm                     , i64_to_i64                , mvp                    )   \
	visitOp(0x007a, i64_ctz                       , "i64.ctz"                       , NoImm                     , i64_to_i64                , mvp                    )   \
	visitOp(0x007b, i64_popcnt                    , "i64.popcnt"                    , NoImm                     , i64_to_i64                , mvp                    )   \
	visitOp(0x007c, i64_add                       , "i64.add"                       , NoImm                     , i64_i64_to_i64            , mvp                    )   \
	visitOp(0x007d, i64_sub                       , "i64.sub"                       , NoImm                     , i64_i64_to_i64            , mvp                    )   \
	visitOp(0x007e, i64_mul                       , "i64.mul"                       , NoImm                     , i64_i64_to_i64            , mvp                    )   \
	visitOp(0x007f, i64_div_s                     , "i64.div_s"                     , NoImm                     , i64_i64_to_i64            , mvp                    )   \
	visitOp(0x0080, i64_div_u                     , "i64.div_u"                     , NoImm                     , i64_i64_to_i64            , mvp                    )   \
	visitOp(0x0081, i64_rem_s                     , "i64.rem_s"                     , NoImm                     , i64_i64_to_i64            , mvp                    )   \
	visitOp(0x0082, i64_rem_u                     , "i64.rem_u"                     , NoImm                     , i64_i64_to_i64            , mvp                    )   \
	visitOp(0x0083, i64_and_                      , "i64.and"                       , NoImm                     , i64_i64_to_i64            , mvp                    )   \
	visitOp(0x0084, i64_or_                       , "i64.or"                        , NoImm                     , i64_i64_to_i64            , mvp                    )   \
	visitOp(0x0085, i64_xor_                      , "i64.xor"                       , NoImm                     , i64_i64_to_i64            , mvp                    )   \
	visitOp(0x0086, i64_shl                       , "i64.shl"                       , NoImm                     , i64_i64_to_i64            , mvp                    )   \
	visitOp(0x0087, i64_shr_s                     , "i64.shr_s"                     , NoImm                     , i64_i64_to_i64            , mvp                    )   \
	visitOp(0x0088, i64_shr_u                     , "i64.shr_u"                     , NoImm                     , i64_i64_to_i64            , mvp                    )   \
	visitOp(0x0089, i64_rotl                      , "i64.rotl"                      , NoImm                     , i64_i64_to_i64            , mvp                    )   \
	visitOp(0x008a, i64_rotr                      , "i64.rotr"                      , NoImm                     , i64_i64_to_i64            , mvp                    )   \
/* f32 arithmetic                                                                                                                                                     */ \
	visitOp(0x008b, f32_abs                       , "f32.abs"                       , NoImm                     , f32_to_f32                , mvp                    )   \
	visitOp(0x008c, f32_neg                       , "f32.neg"                       , NoImm                     , f32_to_f32                , mvp                    )   \
	visitOp(0x008d, f32_ceil                      , "f32.ceil"                      , NoImm                     , f32_to_f32                , mvp                    )   \
	visitOp(0x008e, f32_floor                     , "f32.floor"                     , NoImm                     , f32_to_f32                , mvp                    )   \
	visitOp(0x008f, f32_trunc                     , "f32.trunc"                     , NoImm                     , f32_to_f32                , mvp                    )   \
	visitOp(0x0090, f32_nearest                   , "f32.nearest"                   , NoImm                     , f32_to_f32                , mvp                    )   \
	visitOp(0x0091, f32_sqrt                      , "f32.sqrt"                      , NoImm                     , f32_to_f32                , mvp                    )   \
	visitOp(0x0092, f32_add                       , "f32.add"                       , NoImm                     , f32_f32_to_f32            , mvp                    )   \
	visitOp(0x0093, f32_sub                       , "f32.sub"                       , NoImm                     , f32_f32_to_f32            , mvp                    )   \
	visitOp(0x0094, f32_mul                       , "f32.mul"                       , NoImm                     , f32_f32_to_f32            , mvp                    )   \
	visitOp(0x0095, f32_div                       , "f32.div"                       , NoImm                     , f32_f32_to_f32            , mvp                    )   \
	visitOp(0x0096, f32_min                       , "f32.min"                       , NoImm                     , f32_f32_to_f32            , mvp                    )   \
	visitOp(0x0097, f32_max                       , "f32.max"                       , NoImm                     , f32_f32_to_f32            , mvp                    )   \
	visitOp(0x0098, f32_copysign                  , "f32.copysign"                  , NoImm                     , f32_f32_to_f32            , mvp                    )   \
/* f64 arithmetic                                                                                                                                                     */ \
	visitOp(0x0099, f64_abs                       , "f64.abs"                       , NoImm                     , f64_to_f64                , mvp                    )   \
	visitOp(0x009a, f64_neg                       , "f64.neg"                       , NoImm                     , f64_to_f64                , mvp                    )   \
	visitOp(0x009b, f64_ceil                      , "f64.ceil"                      , NoImm                     , f64_to_f64                , mvp                    )   \
	visitOp(0x009c, f64_floor                     , "f64.floor"                     , NoImm                     , f64_to_f64                , mvp                    )   \
	visitOp(0x009d, f64_trunc                     , "f64.trunc"                     , NoImm                     , f64_to_f64                , mvp                    )   \
	visitOp(0x009e, f64_nearest                   , "f64.nearest"                   , NoImm                     , f64_to_f64                , mvp                    )   \
	visitOp(0x009f, f64_sqrt                      , "f64.sqrt"                      , NoImm                     , f64_to_f64                , mvp                    )   \
	visitOp(0x00a0, f64_add                       , "f64.add"                       , NoImm                     , f64_f64_to_f64            , mvp                    )   \
	visitOp(0x00a1, f64_sub                       , "f64.sub"                       , NoImm                     , f64_f64_to_f64            , mvp                    )   \
	visitOp(0x00a2, f64_mul                       , "f64.mul"                       , NoImm                     , f64_f64_to_f64            , mvp                    )   \
	visitOp(0x00a3, f64_div                       , "f64.div"                       , NoImm                     , f64_f64_to_f64            , mvp                    )   \
	visitOp(0x00a4, f64_min                       , "f64.min"                       , NoImm                     , f64_f64_to_f64            , mvp                    )   \
	visitOp(0x00a5, f64_max                       , "f64.max"                       , NoImm                     , f64_f64_to_f64            , mvp                    )   \
	visitOp(0x00a6, f64_copysign                  , "f64.copysign"                  , NoImm                     , f64_f64_to_f64            , mvp                    )   \
/* Conversions                                                                                                                                                        */ \
	visitOp(0x00a7, i32_wrap_i64                  , "i32.wrap_i64"                  , NoImm                     , i64_to_i32                , mvp                    )   \
	visitOp(0x00a8, i32_trunc_f32_s               , "i32.trunc_f32_s"               , NoImm                     , f32_to_i32                , mvp                    )   \
	visitOp(0x00a9, i32_trunc_f32_u               , "i32.trunc_f32_u"               , NoImm                     , f32_to_i32                , mvp                    )   \
	visitOp(0x00aa, i32_trunc_f64_s               , "i32.trunc_f64_s"               , NoImm                     , f64_to_i32                , mvp                    )   \
	visitOp(0x00ab, i32_trunc_f64_u               , "i32.trunc_f64_u"               , NoImm                     , f64_to_i32                , mvp                    )   \
	visitOp(0x00ac, i64_extend_i32_s              , "i64.extend_i32_s"              , NoImm                     , i32_to_i64                , mvp                    )   \
	visitOp(0x00ad, i64_extend_i32_u              , "i64.extend_i32_u"              , NoImm                     , i32_to_i64                , mvp                    )   \
	visitOp(0x00ae, i64_trunc_f32_s               , "i64.trunc_f32_s"               , NoImm                     , f32_to_i64                , mvp                    )   \
	visitOp(0x00af, i64_trunc_f32_u               , "i64.trunc_f32_u"               , NoImm                     , f32_to_i64                , mvp                    )   \
	visitOp(0x00b0, i64_trunc_f64_s               , "i64.trunc_f64_s"               , NoImm                     , f64_to_i64                , mvp                    )   \
	visitOp(0x00b1, i64_trunc_f64_u               , "i64.trunc_f64_u"               , NoImm                     , f64_to_i64                , mvp                    )   \
	visitOp(0x00b2, f32_convert_i32_s             , "f32.convert_i32_s"             , NoImm                     , i32_to_f32                , mvp                    )   \
	visitOp(0x00b3, f32_convert_i32_u             , "f32.convert_i32_u"             , NoImm                     , i32_to_f32                , mvp                    )   \
	visitOp(0x00b4, f32_convert_i64_s             , "f32.convert_i64_s"             , NoImm                     , i64_to_f32                , mvp                    )   \
	visitOp(0x00b5, f32_convert_i64_u             , "f32.convert_i64_u"             , NoImm                     , i64_to_f32                , mvp                    )   \
	visitOp(0x00b6, f32_demote_f64                , "f32.demote_f64"                , NoImm                     , f64_to_f32                , mvp                    )   \
	visitOp(0x00b7, f64_convert_i32_s             , "f64.convert_i32_s"             , NoImm                     , i32_to_f64                , mvp                    )   \
	visitOp(0x00b8, f64_convert_i32_u             , "f64.convert_i32_u"             , NoImm                     , i32_to_f64                , mvp                    )   \
	visitOp(0x00b9, f64_convert_i64_s             , "f64.convert_i64_s"             , NoImm                     , i64_to_f64                , mvp                    )   \
	visitOp(0x00ba, f64_convert_i64_u             , "f64.convert_i64_u"             , NoImm                     , i64_to_f64                , mvp                    )   \
	visitOp(0x00bb, f64_promote_f32               , "f64.promote_f32"               , NoImm                     , f32_to_f64                , mvp                    )   \
	visitOp(0x00bc, i32_reinterpret_f32           , "i32.reinterpret_f32"           , NoImm                     , f32_to_i32                , mvp                    )   \
	visitOp(0x00bd, i64_reinterpret_f64           , "i64.reinterpret_f64"           , NoImm                     , f64_to_i64                , mvp                    )   \
	visitOp(0x00be, f32_reinterpret_i32           , "f32.reinterpret_i32"           , NoImm                     , i32_to_f32                , mvp                    )   \
	visitOp(0x00bf, f64_reinterpret_i64           , "f64.reinterpret_i64"           , NoImm                     , i64_to_f64                , mvp                    )   \
/* 8- and 16-bit sign extension operators                                                                                                                             */ \
	visitOp(0x00c0, i32_extend8_s                 , "i32.extend8_s"                 , NoImm                     , i32_to_i32                , signExtension          )   \
	visitOp(0x00c1, i32_extend16_s                , "i32.extend16_s"                , NoImm                     , i32_to_i32                , signExtension          )   \
	visitOp(0x00c2, i64_extend8_s                 , "i64.extend8_s"                 , NoImm                     , i64_to_i64                , signExtension          )   \
	visitOp(0x00c3, i64_extend16_s                , "i64.extend16_s"                , NoImm                     , i64_to_i64                , signExtension          )   \
	visitOp(0x00c4, i64_extend32_s                , "i64.extend32_s"                , NoImm                     , i64_to_i64                , signExtension          )   \
/* Reference type operators                                                                                                                                           */ \
	visitOp(0x00d2, ref_func                      , "ref.func"                      , FunctionRefImm            , none_to_funcref           , referenceTypes         )   \
/* Saturating float->int truncation operators                                                                                                                         */ \
	visitOp(0xfc00, i32_trunc_sat_f32_s           , "i32.trunc_sat_f32_s"           , NoImm                     , f32_to_i32                , nonTrappingFloatToInt  )   \
	visitOp(0xfc01, i32_trunc_sat_f32_u           , "i32.trunc_sat_f32_u"           , NoImm                     , f32_to_i32                , nonTrappingFloatToInt  )   \
	visitOp(0xfc02, i32_trunc_sat_f64_s           , "i32.trunc_sat_f64_s"           , NoImm                     , f64_to_i32                , nonTrappingFloatToInt  )   \
	visitOp(0xfc03, i32_trunc_sat_f64_u           , "i32.trunc_sat_f64_u"           , NoImm                     , f64_to_i32                , nonTrappingFloatToInt  )   \
	visitOp(0xfc04, i64_trunc_sat_f32_s           , "i64.trunc_sat_f32_s"           , NoImm                     , f32_to_i64                , nonTrappingFloatToInt  )   \
	visitOp(0xfc05, i64_trunc_sat_f32_u           , "i64.trunc_sat_f32_u"           , NoImm                     , f32_to_i64                , nonTrappingFloatToInt  )   \
	visitOp(0xfc06, i64_trunc_sat_f64_s           , "i64.trunc_sat_f64_s"           , NoImm                     , f64_to_i64                , nonTrappingFloatToInt  )   \
	visitOp(0xfc07, i64_trunc_sat_f64_u           , "i64.trunc_sat_f64_u"           , NoImm                     , f64_to_i64                , nonTrappingFloatToInt  )   \
/* Bulk memory/table operators                                                                                                                                        */ \
	visitOp(0xfc09, data_drop                     , "data.drop"                     , DataSegmentImm            , none_to_none              , bulkMemoryOperations   )   \
	visitOp(0xfc0d, elem_drop                     , "elem.drop"                     , ElemSegmentImm            , none_to_none              , bulkMemoryOperations   )   \
/* v128 constant                                                                                                                                                      */ \
	visitOp(0xfd0c, v128_const                    , "v128.const"                    , LiteralImm<V128>          , none_to_v128              , simd                   )   \
/* v128 lane manipulation                                                                                                                                             */ \
	visitOp(0xfd0d, i8x16_shuffle                 , "i8x16.shuffle"                 , ShuffleImm<16>            , v128_v128_to_v128         , simd                   )   \
	visitOp(0xfd0e, i8x16_swizzle                 , "i8x16.swizzle"                 , NoImm                     , v128_v128_to_v128         , simd                   )   \
	visitOp(0xfd0f, i8x16_splat                   , "i8x16.splat"                   , NoImm                     , i32_to_v128               , simd                   )   \
	visitOp(0xfd10, i16x8_splat                   , "i16x8.splat"                   , NoImm                     , i32_to_v128               , simd                   )   \
	visitOp(0xfd11, i32x4_splat                   , "i32x4.splat"                   , NoImm                     , i32_to_v128               , simd                   )   \
	visitOp(0xfd12, i64x2_splat                   , "i64x2.splat"                   , NoImm                     , i64_to_v128               , simd                   )   \
	visitOp(0xfd13, f32x4_splat                   , "f32x4.splat"                   , NoImm                     , f32_to_v128               , simd                   )   \
	visitOp(0xfd14, f64x2_splat                   , "f64x2.splat"                   , NoImm                     , f64_to_v128               , simd                   )   \
	visitOp(0xfd15, i8x16_extract_lane_s          , "i8x16.extract_lane_s"          , LaneIndexImm<16>          , v128_to_i32               , simd                   )   \
	visitOp(0xfd16, i8x16_extract_lane_u          , "i8x16.extract_lane_u"          , LaneIndexImm<16>          , v128_to_i32               , simd                   )   \
	visitOp(0xfd17, i8x16_replace_lane            , "i8x16.replace_lane"            , LaneIndexImm<16>          , v128_i32_to_v128          , simd                   )   \
	visitOp(0xfd18, i16x8_extract_lane_s          , "i16x8.extract_lane_s"          , LaneIndexImm<8>           , v128_to_i32               , simd                   )   \
	visitOp(0xfd19, i16x8_extract_lane_u          , "i16x8.extract_lane_u"          , LaneIndexImm<8>           , v128_to_i32               , simd                   )   \
	visitOp(0xfd1a, i16x8_replace_lane            , "i16x8.replace_lane"            , LaneIndexImm<8>           , v128_i32_to_v128          , simd                   )   \
	visitOp(0xfd1b, i32x4_extract_lane            , "i32x4.extract_lane"            , LaneIndexImm<4>           , v128_to_i32               , simd                   )   \
	visitOp(0xfd1c, i32x4_replace_lane            , "i32x4.replace_lane"            , LaneIndexImm<4>           , v128_i32_to_v128          , simd                   )   \
	visitOp(0xfd1d, i64x2_extract_lane            , "i64x2.extract_lane"            , LaneIndexImm<2>           , v128_to_i64               , simd                   )   \
	visitOp(0xfd1e, i64x2_replace_lane            , "i64x2.replace_lane"            , LaneIndexImm<2>           , v128_i64_to_v128          , simd                   )   \
	visitOp(0xfd1f, f32x4_extract_lane            , "f32x4.extract_lane"            , LaneIndexImm<4>           , v128_to_f32               , simd                   )   \
	visitOp(0xfd20, f32x4_replace_lane            , "f32x4.replace_lane"            , LaneIndexImm<4>           , v128_f32_to_v128          , simd                   )   \
	visitOp(0xfd21, f64x2_extract_lane            , "f64x2.extract_lane"            , LaneIndexImm<2>           , v128_to_f64               , simd                   )   \
	visitOp(0xfd22, f64x2_replace_lane            , "f64x2.replace_lane"            , LaneIndexImm<2>           , v128_f64_to_v128          , simd                   )   \
/* v128 comparisons                                                                                                                                                   */ \
	visitOp(0xfd23, i8x16_eq                      , "i8x16.eq"                      , NoImm                     , v128_v128_to_v128         , simd                   )   \
	visitOp(0xfd24, i8x16_ne                      , "i8x16.ne"                      , NoImm                     , v128_v128_to_v128         , simd                   )   \
	visitOp(0xfd25, i8x16_lt_s                    , "i8x16.lt_s"                    , NoImm                     , v128_v128_to_v128         , simd                   )   \
	visitOp(0xfd26, i8x16_lt_u                    , "i8x16.lt_u"                    , NoImm                     , v128_v128_to_v128         , simd                   )   \
	visitOp(0xfd27, i8x16_gt_s                    , "i8x16.gt_s"                    , NoImm                     , v128_v128_to_v128         , simd                   )   \
	visitOp(0xfd28, i8x16_gt_u                    , "i8x16.gt_u"                    , NoImm                     , v128_v128_to_v128         , simd                   )   \
	visitOp(0xfd29, i8x16_le_s                    , "i8x16.le_s"                    , NoImm                     , v128_v128_to_v128         , simd                   )   \
	visitOp(0xfd2a, i8x16_le_u                    , "i8x16.le_u"                    , NoImm                     , v128_v128_to_v128         , simd                   )   \
	visitOp(0xfd2b, i8x16_ge_s                    , "i8x16.ge_s"                    , NoImm                     , v128_v128_to_v128         , simd                   )   \
	visitOp(0xfd2c, i8x16_ge_u                    , "i8x16.ge_u"                    , NoImm                     , v128_v128_to_v128         , simd                   )   \
	visitOp(0xfd2d, i16x8_eq                      , "i16x8.eq"                      , NoImm                     , v128_v128_to_v128         , simd                   )   \
	visitOp(0xfd2e, i16x8_ne                      , "i16x8.ne"                      , NoImm                     , v128_v128_to_v128         , simd                   )   \
	visitOp(0xfd2f, i16x8_lt_s                    , "i16x8.lt_s"                    , NoImm                     , v128_v128_to_v128         , simd                   )   \
	visitOp(0xfd30, i16x8_lt_u                    , "i16x8.lt_u"                    , NoImm                     , v128_v128_to_v128         , simd                   )   \
	visitOp(0xfd31, i16x8_gt_s                    , "i16x8.gt_s"                    , NoImm                     , v128_v128_to_v128         , simd                   )   \
	visitOp(0xfd32, i16x8_gt_u                    , "i16x8.gt_u"                    , NoImm                     , v128_v128_to_v128         , simd                   )   \
	visitOp(0xfd33, i16x8_le_s                    , "i16x8.le_s"                    , NoImm                     , v128_v128_to_v128         , simd                   )   \
	visitOp(0xfd34, i16x8_le_u                    , "i16x8.le_u"                    , NoImm                     , v128_v128_to_v128         , simd                   )   \
	visitOp(0xfd35, i16x8_ge_s                    , "i16x8.ge_s"                    , NoImm                     , v128_v128_to_v128         , simd                   )   \
	visitOp(0xfd36, i16x8_ge_u                    , "i16x8.ge_u"                    , NoImm                     , v128_v128_to_v128         , simd                   )   \
	visitOp(0xfd37, i32x4_eq                      , "i32x4.eq"                      , NoImm                     , v128_v128_to_v128         , simd                   )   \
	visitOp(0xfd38, i32x4_ne                      , "i32x4.ne"                      , NoImm                     , v128_v128_to_v128         , simd                   )   \
	visitOp(0xfd39, i32x4_lt_s                    , "i32x4.lt_s"                    , NoImm                     , v128_v128_to_v128         , simd                   )   \
	visitOp(0xfd3a, i32x4_lt_u                    , "i32x4.lt_u"                    , NoImm                     , v128_v128_to_v128         , simd                   )   \
	visitOp(0xfd3b, i32x4_gt_s                    , "i32x4.gt_s"                    , NoImm                     , v128_v128_to_v128         , simd                   )   \
	visitOp(0xfd3c, i32x4_gt_u                    , "i32x4.gt_u"                    , NoImm                     , v128_v128_to_v128         , simd                   )   \
	visitOp(0xfd3d, i32x4_le_s                    , "i32x4.le_s"                    , NoImm                     , v128_v128_to_v128         , simd                   )   \
	visitOp(0xfd3e, i32x4_le_u                    , "i32x4.le_u"                    , NoImm                     , v128_v128_to_v128         , simd                   )   \
	visitOp(0xfd3f, i32x4_ge_s                    , "i32x4.ge_s"                    , NoImm                     , v128_v128_to_v128         , simd                   )   \
	visitOp(0xfd40, i32x4_ge_u                    , "i32x4.ge_u"                    , NoImm                     , v128_v128_to_v128         , simd                   )   \
	visitOp(0xfd41, f32x4_eq                      , "f32x4.eq"                      , NoImm                     , v128_v128_to_v128         , simd                   )   \
	visitOp(0xfd42, f32x4_ne                      , "f32x4.ne"                      , NoImm                     , v128_v128_to_v128         , simd                   )   \
	visitOp(0xfd43, f32x4_lt                      , "f32x4.lt"                      , NoImm                     , v128_v128_to_v128         , simd                   )   \
	visitOp(0xfd44, f32x4_gt                      , "f32x4.gt"                      , NoImm                     , v128_v128_to_v128         , simd                   )   \
	visitOp(0xfd45, f32x4_le                      , "f32x4.le"                      , NoImm                     , v128_v128_to_v128         , simd                   )   \
	visitOp(0xfd46, f32x4_ge                      , "f32x4.ge"                      , NoImm                     , v128_v128_to_v128         , simd                   )   \
	visitOp(0xfd47, f64x2_eq                      , "f64x2.eq"                      , NoImm                     , v128_v128_to_v128         , simd                   )   \
	visitOp(0xfd48, f64x2_ne                      , "f64x2.ne"                      , NoImm                     , v128_v128_to_v128         , simd                   )   \
	visitOp(0xfd49, f64x2_lt                      , "f64x2.lt"                      , NoImm                     , v128_v128_to_v128         , simd                   )   \
	visitOp(0xfd4a, f64x2_gt                      , "f64x2.gt"                      , NoImm                     , v128_v128_to_v128         , simd                   )   \
	visitOp(0xfd4b, f64x2_le                      , "f64x2.le"                      , NoImm                     , v128_v128_to_v128         , simd                   )   \
	visitOp(0xfd4c, f64x2_ge                      , "f64x2.ge"                      , NoImm                     , v128_v128_to_v128         , simd                   )   \
/* v128 bitwise                                                                                                                                                       */ \
	visitOp(0xfd4d, v128_not                      , "v128.not"                      , NoImm                     , v128_to_v128              , simd                   )   \
	visitOp(0xfd4e, v128_and                      , "v128.and"                      , NoImm                     , v128_v128_to_v128         , simd                   )   \
	visitOp(0xfd4f, v128_andnot                   , "v128.andnot"                   , NoImm                     , v128_v128_to_v128         , simd                   )   \
	visitOp(0xfd50, v128_or                       , "v128.or"                       , NoImm                     , v128_v128_to_v128         , simd                   )   \
	visitOp(0xfd51, v128_xor                      , "v128.xor"                      , NoImm                     , v128_v128_to_v128         , simd                   )   \
	visitOp(0xfd52, v128_bitselect                , "v128.bitselect"                , NoImm                     , v128_v128_v128_to_v128    , simd                   )   \
	visitOp(0xfd53, v128_any_true                 , "v128.any_true"                 , NoImm                     , v128_to_i32               , simd                   )   \
	visitOp(0xfd5e, f32x4_demote_f64x2_zero       , "f32x4.demote_f64x2_zero"       , NoImm                     , v128_to_v128              , simd                   )   \
	visitOp(0xfd5f, f64x2_promote_low_f32x4       , "f64x2.promote_low_f32x4"       , NoImm                     , v128_to_v128              , simd                   )   \
/* v128 integer arithmetic                                                                                                                                            */ \
	visitOp(0xfd60, i8x16_abs                     , "i8x16.abs"                     , NoImm                     , v128_to_v128              , simd                   )   \
	visitOp(0xfd61, i8x16_neg                     , "i8x16.neg"                     , NoImm                     , v128_to_v128              , simd                   )   \
	visitOp(0xfd62, i8x16_popcnt                  , "i8x16.popcnt"                  , NoImm                     , v128_to_v128              , simd                   )   \
	visitOp(0xfd63, i8x16_all_true                , "i8x16.all_true"                , NoImm                     , v128_to_i32               , simd                   )   \
	visitOp(0xfd64, i8x16_bitmask                 , "i8x16.bitmask"                 , NoImm                     , v128_to_i32               , simd                   )   \
	visitOp(0xfd65, i8x16_narrow_i16x8_s          , "i8x16.narrow_i16x8_s"          , NoImm                     , v128_v128_to_v128         , simd                   )   \
	visitOp(0xfd66, i8x16_narrow_i16x8_u          , "i8x16.narrow_i16x8_u"          , NoImm                     , v128_v128_to_v128         , simd                   )   \
	visitOp(0xfd67, f32x4_ceil                    , "f32x4.ceil"                    , NoImm                     , v128_to_v128              , simd                   )   \
	visitOp(0xfd68, f32x4_floor                   , "f32x4.floor"                   , NoImm                     , v128_to_v128              , simd                   )   \
	visitOp(0xfd69, f32x4_trunc                   , "f32x4.trunc"                   , NoImm                     , v128_to_v128              , simd                   )   \
	visitOp(0xfd6a, f32x4_nearest                 , "f32x4.nearest"                 , NoImm                     , v128_to_v128              , simd                   )   \
	visitOp(0xfd6b, i8x16_shl                     , "i8x16.shl"                     , NoImm                     , v128_i32_to_v128          , simd                   )   \
	visitOp(0xfd6c, i8x16_shr_s                   , "i8x16.shr_s"                   , NoImm                     , v128_i32_to_v128          , simd                   )   \
	visitOp(0xfd6d, i8x16_shr_u                   , "i8x16.shr_u"                   , NoImm                     , v128_i32_to_v128          , simd                   )   \
	visitOp(0xfd6e, i8x16_add                     , "i8x16.add"                     , NoImm                     , v128_v128_to_v128         , simd                   )   \
	visitOp(0xfd6f, i8x16_add_sat_s               , "i8x16.add_sat_s"               , NoImm                     , v128_v128_to_v128         , simd                   )   \
	visitOp(0xfd70, i8x16_add_sat_u               , "i8x16.add_sat_u"               , NoImm                     , v128_v128_to_v128         , simd                   )   \
	visitOp(0xfd71, i8x16_sub                     , "i8x16.sub"                     , NoImm                     , v128_v128_to_v128         , simd                   )   \
	visitOp(0xfd72, i8x16_sub_sat_s               , "i8x16.sub_sat_s"               , NoImm                     , v128_v128_to_v128         , simd                   )   \
	visitOp(0xfd73, i8x16_sub_sat_u               , "i8x16.sub_sat_u"               , NoImm                     , v128_v128_to_v128         , simd                   )   \
	visitOp(0xfd74, f64x2_ceil                    , "f64x2.ceil"                    , NoImm                     , v128_to_v128              , simd                   )   \
	visitOp(0xfd75, f64x2_floor                   , "f64x2.floor"                   , NoImm                     , v128_to_v128              , simd                   )   \
	visitOp(0xfd76, i8x16_min_s                   , "i8x16.min_s"                   , NoImm                     , v128_v128_to_v128         , simd                   )   \
	visitOp(0xfd77, i8x16_min_u                   , "i8x16.min_u"                   , NoImm                     , v128_v128_to_v128         , simd                   )   \
	visitOp(0xfd78, i8x16_max_s                   , "i8x16.max_s"                   , NoImm                     , v128_v128_to_v128         , simd                   )   \
	visitOp(0xfd79, i8x16_max_u                   , "i8x16.max_u"                   , NoImm                     , v128_v128_to_v128         , simd                   )   \
	visitOp(0xfd7a, f64x2_trunc                   , "f64x2.trunc"                   , NoImm                     , v128_to_v128              , simd                   )   \
  	visitOp(0xfd7b, i8x16_avgr_u                  , "i8x16.avgr_u"                  , NoImm                     , v128_v128_to_v128         , simd                   )   \
  	visitOp(0xfd7c, i16x8_extadd_pairwise_i8x16_s , "i16x8.extadd_pairwise_i8x16_s" , NoImm                     , v128_to_v128              , simd                   )   \
	visitOp(0xfd7d, i16x8_extadd_pairwise_i8x16_u , "i16x8.extadd_pairwise_i8x16_u" , NoImm                     , v128_to_v128              , simd                   )   \
	visitOp(0xfd7e, i32x4_extadd_pairwise_i16x8_s , "i32x4.extadd_pairwise_i16x8_s" , NoImm                     , v128_to_v128              , simd                   )   \
	visitOp(0xfd7f, i32x4_extadd_pairwise_i16x8_u , "i32x4.extadd_pairwise_i16x8_u" , NoImm                     , v128_to_v128              , simd                   )   \
	visitOp(0xfd80, i16x8_abs                     , "i16x8.abs"                     , NoImm                     , v128_to_v128              , simd                   )   \
	visitOp(0xfd81, i16x8_neg                     , "i16x8.neg"                     , NoImm                     , v128_to_v128              , simd                   )   \
	visitOp(0xfd82, i16x8_q15mulr_sat_s           , "i16x8.q15mulr_sat_s"           , NoImm                     , v128_v128_to_v128         , simd                   )   \
	visitOp(0xfd83, i16x8_all_true                , "i16x8.all_true"                , NoImm                     , v128_to_i32               , simd                   )   \
	visitOp(0xfd84, i16x8_bitmask                 , "i16x8.bitmask"                 , NoImm                     , v128_to_i32               , simd                   )   \
	visitOp(0xfd85, i16x8_narrow_i32x4_s          , "i16x8.narrow_i32x4_s"          , NoImm                     , v128_v128_to_v128         , simd                   )   \
	visitOp(0xfd86, i16x8_narrow_i32x4_u          , "i16x8.narrow_i32x4_u"          , NoImm                     , v128_v128_to_v128         , simd                   )   \
	visitOp(0xfd87, i16x8_extend_low_i8x16_s      , "i16x8.extend_low_i8x16_s"      , NoImm                     , v128_to_v128              , simd                   )   \
	visitOp(0xfd88, i16x8_extend_high_i8x16_s     , "i16x8.extend_high_i8x16_s"     , NoImm                     , v128_to_v128              , simd                   )   \
	visitOp(0xfd89, i16x8_extend_low_i8x16_u      , "i16x8.extend_low_i8x16_u"      , NoImm                     , v128_to_v128              , simd                   )   \
	visitOp(0xfd8a, i16x8_extend_high_i8x16_u     , "i16x8.extend_high_i8x16_u"     , NoImm                     , v128_to_v128              , simd                   )   \
	visitOp(0xfd8b, i16x8_shl                     , "i16x8.shl"                     , NoImm                     , v128_i32_to_v128          , simd                   )   \
	visitOp(0xfd8c, i16x8_shr_s                   , "i16x8.shr_s"                   , NoImm                     , v128_i32_to_v128          , simd                   )   \
	visitOp(0xfd8d, i16x8_shr_u                   , "i16x8.shr_u"                   , NoImm                     , v128_i32_to_v128          , simd                   )   \
	visitOp(0xfd8e, i16x8_add                     , "i16x8.add"                     , NoImm                     , v128_v128_to_v128         , simd                   )   \
	visitOp(0xfd8f, i16x8_add_sat_s               , "i16x8.add_sat_s"               , NoImm                     , v128_v128_to_v128         , simd                   )   \
	visitOp(0xfd90, i16x8_add_sat_u               , "i16x8.add_sat_u"               , NoImm                     , v128_v128_to_v128         , simd                   )   \
	visitOp(0xfd91, i16x8_sub                     , "i16x8.sub"                     , NoImm                     , v128_v128_to_v128         , simd                   )   \
	visitOp(0xfd92, i16x8_sub_sat_s               , "i16x8.sub_sat_s"               , NoImm                     , v128_v128_to_v128         , simd                   )   \
	visitOp(0xfd93, i16x8_sub_sat_u               , "i16x8.sub_sat_u"               , NoImm                     , v128_v128_to_v128         , simd                   )   \
	visitOp(0xfd94, f64x2_nearest                 , "f64x2.nearest"                 , NoImm                     , v128_to_v128              , simd                   )   \
	visitOp(0xfd95, i16x8_mul                     , "i16x8.mul"                     , NoImm                     , v128_v128_to_v128         , simd                   )   \
	visitOp(0xfd96, i16x8_min_s                   , "i16x8.min_s"                   , NoImm                     , v128_v128_to_v128         , simd                   )   \
	visitOp(0xfd97, i16x8_min_u                   , "i16x8.min_u"                   , NoImm                     , v128_v128_to_v128         , simd                   )   \
	visitOp(0xfd98, i16x8_max_s                   , "i16x8.max_s"                   , NoImm                     , v128_v128_to_v128         , simd                   )   \
	visitOp(0xfd99, i16x8_max_u                   , "i16x8.max_u"                   , NoImm                     , v128_v128_to_v128         , simd                   )   \
/*  visitOp(0xfd9a, i16x8_avgr_s                  , "i16x8.avgr_s"                  , NoImm                     , v128_v128_to_v128         , simd                   )*/ \
	visitOp(0xfd9b, i16x8_avgr_u                  , "i16x8.avgr_u"                  , NoImm                     , v128_v128_to_v128         , simd                   )   \
	visitOp(0xfd9c, i16x8_extmul_low_i8x16_s      , "i16x8.extmul_low_i8x16_s"      , NoImm                     , v128_v128_to_v128         , simd                   )   \
	visitOp(0xfd9d, i16x8_extmul_high_i8x16_s     , "i16x8.extmul_high_i8x16_s"     , NoImm                     , v128_v128_to_v128         , simd                   )   \
	visitOp(0xfd9e, i16x8_extmul_low_i8x16_u      , "i16x8.extmul_low_i8x16_u"      , NoImm                     , v128_v128_to_v128         , simd                   )   \
	visitOp(0xfd9f, i16x8_extmul_high_i8x16_u     , "i16x8.extmul_high_i8x16_u"     , NoImm                     , v128_v128_to_v128         , simd                   )   \
	visitOp(0xfda0, i32x4_abs                     , "i32x4.abs"                     , NoImm                     , v128_to_v128              , simd                   )   \
	visitOp(0xfda1, i32x4_neg                     , "i32x4.neg"                     , NoImm                     , v128_to_v128              , simd                   )   \
/*  visitOp(0xfda2, ...                           , ...                             , ...                       , ...                       , ...                    )*/ \
	visitOp(0xfda3, i32x4_all_true                , "i32x4.all_true"                , NoImm                     , v128_to_i32               , simd                   )   \
	visitOp(0xfda4, i32x4_bitmask                 , "i32x4.bitmask"                 , NoImm                     , v128_to_i32               , simd                   )   \
/*  visitOp(0xfda5, i32x4_narrow_i64x2_s          , "i32x4.narrow_i64x2_s"          , NoImm                     , v128_v128_to_v128         , simd                   )*/ \
/*  visitOp(0xfda6, i32x4_narrow_i64x2_u          , "i32x4.narrow_i64x2_u"          , NoImm                     , v128_v128_to_v128         , simd                   )*/ \
	visitOp(0xfda7, i32x4_extend_low_i16x8_s      , "i32x4.extend_low_i16x8_s"      , NoImm                     , v128_to_v128              , simd                   )   \
	visitOp(0xfda8, i32x4_extend_high_i16x8_s     , "i32x4.extend_high_i16x8_s"     , NoImm                     , v128_to_v128              , simd                   )   \
	visitOp(0xfda9, i32x4_extend_low_i16x8_u      , "i32x4.extend_low_i16x8_u"      , NoImm                     , v128_to_v128              , simd                   )   \
	visitOp(0xfdaa, i32x4_extend_high_i16x8_u     , "i32x4.extend_high_i16x8_u"     , NoImm                     , v128_to_v128              , simd                   )   \
	visitOp(0xfdab, i32x4_shl                     , "i32x4.shl"                     , NoImm                     , v128_i32_to_v128          , simd                   )   \
	visitOp(0xfdac, i32x4_shr_s                   , "i32x4.shr_s"                   , NoImm                     , v128_i32_to_v128          , simd                   )   \
	visitOp(0xfdad, i32x4_shr_u                   , "i32x4.shr_u"                   , NoImm                     , v128_i32_to_v128          , simd                   )   \
	visitOp(0xfdae, i32x4_add                     , "i32x4.add"                     , NoImm                     , v128_v128_to_v128         , simd                   )   \
/*	visitOp(0xfdaf, i32x4_add_sat_s               , "i32x4.add_sat_s"               , NoImm                     , v128_v128_to_v128         , simd                   )*/ \
/*	visitOp(0xfdb0, i32x4_add_sat_u               , "i32x4.add_sat_u"               , NoImm                     , v128_v128_to_v128         , simd                   )*/ \
	visitOp(0xfdb1, i32x4_sub                     , "i32x4.sub"                     , NoImm                     , v128_v128_to_v128         , simd                   )   \
/*	visitOp(0xfdb2, i32x4_sub_sat_s               , "i32x4.sub_sat_s"               , NoImm                     , v128_v128_to_v128         , simd                   )*/ \
/*	visitOp(0xfdb3, i32x4_sub_sat_u               , "i32x4.sub_sat_u"               , NoImm                     , v128_v128_to_v128         , simd                   )*/ \
/*  visitOp(0xfdb4, i32x4_dot_i16x8_s             , "i32x4.dot_i16x8_s"             , NoImm                     , v128_v128_to_v128         , simd                   )*/ \
	visitOp(0xfdb5, i32x4_mul                     , "i32x4.mul"                     , NoImm                     , v128_v128_to_v128         , simd                   )   \
	visitOp(0xfdb6, i32x4_min_s                   , "i32x4.min_s"                   , NoImm                     , v128_v128_to_v128         , simd                   )   \
	visitOp(0xfdb7, i32x4_min_u                   , "i32x4.min_u"                   , NoImm                     , v128_v128_to_v128         , simd                   )   \
	visitOp(0xfdb8, i32x4_max_s                   , "i32x4.max_s"                   , NoImm                     , v128_v128_to_v128         , simd                   )   \
	visitOp(0xfdb9, i32x4_max_u                   , "i32x4.max_u"                   , NoImm                     , v128_v128_to_v128         , simd                   )   \
	visitOp(0xfdba, i32x4_dot_i16x8_s             , "i32x4.dot_i16x8_s"             , NoImm                     , v128_v128_to_v128         , simd                   )   \
/*  visitOp(0xfdbb, ...                           , ...                             , ...                       , ...                       , ...                    )*/ \
	visitOp(0xfdbc, i32x4_extmul_low_i16x8_s      , "i32x4.extmul_low_i16x8_s"      , NoImm                     , v128_v128_to_v128         , simd                   )   \
	visitOp(0xfdbd, i32x4_extmul_high_i16x8_s     , "i32x4.extmul_high_i16x8_s"     , NoImm                     , v128_v128_to_v128         , simd                   )   \
	visitOp(0xfdbe, i32x4_extmul_low_i16x8_u      , "i32x4.extmul_low_i16x8_u"      , NoImm                     , v128_v128_to_v128         , simd                   )   \
	visitOp(0xfdbf, i32x4_extmul_high_i16x8_u     , "i32x4.extmul_high_i16x8_u"     , NoImm                     , v128_v128_to_v128         , simd                   )   \
	visitOp(0xfdc0, i64x2_abs                     , "i64x2.abs"                     , NoImm                     , v128_to_v128              , simd                   )   \
	visitOp(0xfdc1, i64x2_neg                     , "i64x2.neg"                     , NoImm                     , v128_to_v128              , simd                   )   \
/*  visitOp(0xfdc2, ...                           , ...                             , ...                       , ...                       , ...                    )*/ \
	visitOp(0xfdc3, i64x2_all_true                , "i64x2.all_true"                , NoImm                     , v128_to_i32               , simd                   )   \
	visitOp(0xfdc4, i64x2_bitmask                 , "i64x2.bitmask"                 , NoImm                     , v128_to_i32               , simd                   )   \
/*  visitOp(0xfdc5, i64x2_narrow_i128x1_s         , "i32x4.narrow_i128x1_s"         , NoImm                     , v128_v128_to_v128         , simd                   )*/ \
/*  visitOp(0xfdc6, i64x2_narrow_i128x1_u         , "i32x4.narrow_i128x1_u"         , NoImm                     , v128_v128_to_v128         , simd                   )*/ \
	visitOp(0xfdc7, i64x2_extend_low_i32x4_s      , "i64x2.extend_low_i32x4_s"      , NoImm                     , v128_to_v128              , simd                   )   \
	visitOp(0xfdc8, i64x2_extend_high_i32x4_s     , "i64x2.extend_high_i32x4_s"     , NoImm                     , v128_to_v128              , simd                   )   \
	visitOp(0xfdc9, i64x2_extend_low_i32x4_u      , "i64x2.extend_low_i32x4_u"      , NoImm                     , v128_to_v128              , simd                   )   \
	visitOp(0xfdca, i64x2_extend_high_i32x4_u     , "i64x2.extend_high_i32x4_u"     , NoImm                     , v128_to_v128              , simd                   )   \
	visitOp(0xfdcb, i64x2_shl                     , "i64x2.shl"                     , NoImm                     , v128_i32_to_v128          , simd                   )   \
	visitOp(0xfdcc, i64x2_shr_s                   , "i64x2.shr_s"                   , NoImm                     , v128_i32_to_v128          , simd                   )   \
	visitOp(0xfdcd, i64x2_shr_u                   , "i64x2.shr_u"                   , NoImm                     , v128_i32_to_v128          , simd                   )   \
	visitOp(0xfdce, i64x2_add                     , "i64x2.add"                     , NoImm                     , v128_v128_to_v128         , simd                   )   \
/*	visitOp(0xfdcf, i64x2_add_sat_s               , "i64x2.add_sat_s"               , NoImm                     , v128_v128_to_v128         , simd                   )*/ \
/*	visitOp(0xfdd0, i64x2_add_sat_u               , "i64x2.add_sat_u"               , NoImm                     , v128_v128_to_v128         , simd                   )*/ \
	visitOp(0xfdd1, i64x2_sub                     , "i64x2.sub"                     , NoImm                     , v128_v128_to_v128         , simd                   )   \
/*	visitOp(0xfdd2, i64x2_sub_sat_s               , "i64x2.sub_sat_s"               , NoImm                     , v128_v128_to_v128         , simd                   )*/ \
/*	visitOp(0xfdd3, i64x2_sub_sat_u               , "i64x2.sub_sat_u"               , NoImm                     , v128_v128_to_v128         , simd                   )*/ \
	visitOp(0xfdd5, i64x2_mul                     , "i64x2.mul"                     , NoImm                     , v128_v128_to_v128         , simd                   )   \
	visitOp(0xfdd6, i64x2_eq                      , "i64x2.eq"                      , NoImm                     , v128_v128_to_v128         , simd                   )   \
	visitOp(0xfdd7, i64x2_ne                      , "i64x2.ne"                      , NoImm                     , v128_v128_to_v128         , simd                   )   \
	visitOp(0xfdd8, i64x2_lt_s                    , "i64x2.lt_s"                    , NoImm                     , v128_v128_to_v128         , simd                   )   \
	visitOp(0xfdd9, i64x2_gt_s                    , "i64x2.gt_s"                    , NoImm                     , v128_v128_to_v128         , simd                   )   \
	visitOp(0xfdda, i64x2_le_s                    , "i64x2.le_s"                    , NoImm                     , v128_v128_to_v128         , simd                   )   \
	visitOp(0xfddb, i64x2_ge_s                    , "i64x2.ge_s"                    , NoImm                     , v128_v128_to_v128         , simd                   )   \
	visitOp(0xfddc, i64x2_extmul_low_i32x4_s      , "i64x2.extmul_low_i32x4_s"      , NoImm                     , v128_v128_to_v128         , simd                   )   \
	visitOp(0xfddd, i64x2_extmul_high_i32x4_s     , "i64x2.extmul_high_i32x4_s"     , NoImm                     , v128_v128_to_v128         , simd                   )   \
	visitOp(0xfdde, i64x2_extmul_low_i32x4_u      , "i64x2.extmul_low_i32x4_u"      , NoImm                     , v128_v128_to_v128         , simd                   )   \
	visitOp(0xfddf, i64x2_extmul_high_i32x4_u     , "i64x2.extmul_high_i32x4_u"     , NoImm                     , v128_v128_to_v128         , simd                   )   \
/* v128 floating-point arithmetic                                                                                                                                     */ \
	visitOp(0xfde0, f32x4_abs                     , "f32x4.abs"                     , NoImm                     , v128_to_v128              , simd                   )   \
	visitOp(0xfde1, f32x4_neg                     , "f32x4.neg"                     , NoImm                     , v128_to_v128              , simd                   )   \
/*  visitOp(0xfde2, f32x4_round                   , "f32x4.round"                   , NoImm                     , v128_to_v128              , simd                   )*/ \
	visitOp(0xfde3, f32x4_sqrt                    , "f32x4.sqrt"                    , NoImm                     , v128_to_v128              , simd                   )   \
	visitOp(0xfde4, f32x4_add                     , "f32x4.add"                     , NoImm                     , v128_v128_to_v128         , simd                   )   \
	visitOp(0xfde5, f32x4_sub                     , "f32x4.sub"                     , NoImm                     , v128_v128_to_v128         , simd                   )   \
	visitOp(0xfde6, f32x4_mul                     , "f32x4.mul"                     , NoImm                     , v128_v128_to_v128         , simd                   )   \
	visitOp(0xfde7, f32x4_div                     , "f32x4.div"                     , NoImm                     , v128_v128_to_v128         , simd                   )   \
	visitOp(0xfde8, f32x4_min                     , "f32x4.min"                     , NoImm                     , v128_v128_to_v128         , simd                   )   \
	visitOp(0xfde9, f32x4_max                     , "f32x4.max"                     , NoImm                     , v128_v128_to_v128         , simd                   )   \
	visitOp(0xfdea, f32x4_pmin                    , "f32x4.pmin"                    , NoImm                     , v128_v128_to_v128         , simd                   )   \
	visitOp(0xfdeb, f32x4_pmax                    , "f32x4.pmax"                    , NoImm                     , v128_v128_to_v128         , simd                   )   \
	visitOp(0xfdec, f64x2_abs                     , "f64x2.abs"                     , NoImm                     , v128_to_v128              , simd                   )   \
	visitOp(0xfded, f64x2_neg                     , "f64x2.neg"                     , NoImm                     , v128_to_v128              , simd                   )   \
/*  visitOp(0xfdee, f64x2_round                   , "f64x2.round"                   , NoImm                     , v128_to_v128              , simd                   )*/ \
	visitOp(0xfdef, f64x2_sqrt                    , "f64x2.sqrt"                    , NoImm                     , v128_to_v128              , simd                   )   \
	visitOp(0xfdf0, f64x2_add                     , "f64x2.add"                     , NoImm                     , v128_v128_to_v128         , simd                   )   \
	visitOp(0xfdf1, f64x2_sub                     , "f64x2.sub"                     , NoImm                     , v128_v128_to_v128         , simd                   )   \
	visitOp(0xfdf2, f64x2_mul                     , "f64x2.mul"                     , NoImm                     , v128_v128_to_v128         , simd                   )   \
	visitOp(0xfdf3, f64x2_div                     , "f64x2.div"                     , NoImm                     , v128_v128_to_v128         , simd                   )   \
	visitOp(0xfdf4, f64x2_min                     , "f64x2.min"                     , NoImm                     , v128_v128_to_v128         , simd                   )   \
	visitOp(0xfdf5, f64x2_max                     , "f64x2.max"                     , NoImm                     , v128_v128_to_v128         , simd                   )   \
	visitOp(0xfdf6, f64x2_pmin                    , "f64x2.pmin"                    , NoImm                     , v128_v128_to_v128         , simd                   )   \
	visitOp(0xfdf7, f64x2_pmax                    , "f64x2.pmax"                    , NoImm                     , v128_v128_to_v128         , simd                   )   \
/* v128 conversions                                                                                                                                                   */ \
	visitOp(0xfdf8, i32x4_trunc_sat_f32x4_s       , "i32x4.trunc_sat_f32x4_s"       , NoImm                     , v128_to_v128              , simd                   )   \
	visitOp(0xfdf9, i32x4_trunc_sat_f32x4_u       , "i32x4.trunc_sat_f32x4_u"       , NoImm                     , v128_to_v128              , simd                   )   \
	visitOp(0xfdfa, f32x4_convert_i32x4_s         , "f32x4.convert_i32x4_s"         , NoImm                     , v128_to_v128              , simd                   )   \
	visitOp(0xfdfb, f32x4_convert_i32x4_u         , "f32x4.convert_i32x4_u"         , NoImm                     , v128_to_v128              , simd                   )   \
	visitOp(0xfdfc, i32x4_trunc_sat_f64x2_s_zero  , "i32x4.trunc_sat_f64x2_s_zero"  , NoImm                     , v128_to_v128              , simd                   )   \
	visitOp(0xfdfd, i32x4_trunc_sat_f64x2_u_zero  , "i32x4.trunc_sat_f64x2_u_zero"  , NoImm                     , v128_to_v128              , simd                   )   \
	visitOp(0xfdfe, f64x2_convert_low_i32x4_s     , "f64x2.convert_low_i32x4_s"     , NoImm                     , v128_to_v128              , simd                   )   \
	visitOp(0xfdff, f64x2_convert_low_i32x4_u     , "f64x2.convert_low_i32x4_u"     , NoImm                     , v128_to_v128              , simd                   )   \
/* Atomic fence                                                                                                                                                       */ \
	visitOp(0xfe03, atomic_fence                  , "atomic.fence"                  , AtomicFenceImm            , none_to_none              , atomics                )
>>>>>>> 9ffd3e2f

// clang-format on

#define WAVM_ENUM_NONCONTROL_OPERATORS(visitOp)                                                    \
	WAVM_ENUM_PARAMETRIC_OPERATORS(visitOp)                                                        \
	WAVM_ENUM_OVERLOADED_OPERATORS(visitOp)                                                        \
	WAVM_ENUM_INDEX_POLYMORPHIC_OPERATORS(visitOp)                                                 \
	WAVM_ENUM_NONCONTROL_NONPARAMETRIC_OPERATORS(visitOp)

#define WAVM_ENUM_NONOVERLOADED_OPERATORS(visitOp)                                                 \
	WAVM_ENUM_PARAMETRIC_OPERATORS(visitOp)                                                        \
	WAVM_ENUM_INDEX_POLYMORPHIC_OPERATORS(visitOp)                                                 \
	WAVM_ENUM_NONCONTROL_NONPARAMETRIC_OPERATORS(visitOp)                                          \
	WAVM_ENUM_CONTROL_OPERATORS(visitOp)

#define WAVM_ENUM_OPERATORS(visitOp)                                                               \
	WAVM_ENUM_PARAMETRIC_OPERATORS(visitOp)                                                        \
	WAVM_ENUM_OVERLOADED_OPERATORS(visitOp)                                                        \
	WAVM_ENUM_INDEX_POLYMORPHIC_OPERATORS(visitOp)                                                 \
	WAVM_ENUM_NONCONTROL_NONPARAMETRIC_OPERATORS(visitOp)                                          \
	WAVM_ENUM_CONTROL_OPERATORS(visitOp)<|MERGE_RESOLUTION|>--- conflicted
+++ resolved
@@ -201,548 +201,6 @@
 	visitOp(0xfe4d, i64_atomic_rmw16_cmpxchg_u, "i64.atomic.rmw16.cmpxchg_u", AtomicLoadOrStoreImm<1>             , atomiccmpxchg_i64         , atomics                )   \
 	visitOp(0xfe4e, i64_atomic_rmw32_cmpxchg_u, "i64.atomic.rmw32.cmpxchg_u", AtomicLoadOrStoreImm<2>             , atomiccmpxchg_i64         , atomics                )
 
-<<<<<<< HEAD
-#define WAVM_ENUM_NONCONTROL_NONPARAMETRIC_OPERATORS(visitOp)                                                                                                    \
-	visitOp(0x0001, nop                , "nop"                              , NoImm                     , WAVM_NONE                 , mvp                    )   \
-/* Memory                                                                                                                                                     */ \
-	visitOp(0x0028, i32_load           , "i32.load"                         , LoadOrStoreImm<2>         , WAVM_LOAD(i32)            , mvp                    )   \
-	visitOp(0x0029, i64_load           , "i64.load"                         , LoadOrStoreImm<3>         , WAVM_LOAD(i64)            , mvp                    )   \
-	visitOp(0x002a, f32_load           , "f32.load"                         , LoadOrStoreImm<2>         , WAVM_LOAD(f32)            , mvp                    )   \
-	visitOp(0x002b, f64_load           , "f64.load"                         , LoadOrStoreImm<3>         , WAVM_LOAD(f64)            , mvp                    )   \
-	visitOp(0x002c, i32_load8_s        , "i32.load8_s"                      , LoadOrStoreImm<0>         , WAVM_LOAD(i32)            , mvp                    )   \
-	visitOp(0x002d, i32_load8_u        , "i32.load8_u"                      , LoadOrStoreImm<0>         , WAVM_LOAD(i32)            , mvp                    )   \
-	visitOp(0x002e, i32_load16_s       , "i32.load16_s"                     , LoadOrStoreImm<1>         , WAVM_LOAD(i32)            , mvp                    )   \
-	visitOp(0x002f, i32_load16_u       , "i32.load16_u"                     , LoadOrStoreImm<1>         , WAVM_LOAD(i32)            , mvp                    )   \
-	visitOp(0x0030, i64_load8_s        , "i64.load8_s"                      , LoadOrStoreImm<0>         , WAVM_LOAD(i64)            , mvp                    )   \
-	visitOp(0x0031, i64_load8_u        , "i64.load8_u"                      , LoadOrStoreImm<0>         , WAVM_LOAD(i64)            , mvp                    )   \
-	visitOp(0x0032, i64_load16_s       , "i64.load16_s"                     , LoadOrStoreImm<1>         , WAVM_LOAD(i64)            , mvp                    )   \
-	visitOp(0x0033, i64_load16_u       , "i64.load16_u"                     , LoadOrStoreImm<1>         , WAVM_LOAD(i64)            , mvp                    )   \
-	visitOp(0x0034, i64_load32_s       , "i64.load32_s"                     , LoadOrStoreImm<2>         , WAVM_LOAD(i64)            , mvp                    )   \
-	visitOp(0x0035, i64_load32_u       , "i64.load32_u"                     , LoadOrStoreImm<2>         , WAVM_LOAD(i64)            , mvp                    )   \
-	visitOp(0x0036, i32_store          , "i32.store"                        , LoadOrStoreImm<2>         , WAVM_STORE(i32)           , mvp                    )   \
-	visitOp(0x0037, i64_store          , "i64.store"                        , LoadOrStoreImm<3>         , WAVM_STORE(i64)           , mvp                    )   \
-	visitOp(0x0038, f32_store          , "f32.store"                        , LoadOrStoreImm<2>         , WAVM_STORE(f32)           , mvp                    )   \
-	visitOp(0x0039, f64_store          , "f64.store"                        , LoadOrStoreImm<3>         , WAVM_STORE(f64)           , mvp                    )   \
-	visitOp(0x003a, i32_store8         , "i32.store8"                       , LoadOrStoreImm<0>         , WAVM_STORE(i32)           , mvp                    )   \
-	visitOp(0x003b, i32_store16        , "i32.store16"                      , LoadOrStoreImm<1>         , WAVM_STORE(i32)           , mvp                    )   \
-	visitOp(0x003c, i64_store8         , "i64.store8"                       , LoadOrStoreImm<0>         , WAVM_STORE(i64)           , mvp                    )   \
-	visitOp(0x003d, i64_store16        , "i64.store16"                      , LoadOrStoreImm<1>         , WAVM_STORE(i64)           , mvp                    )   \
-	visitOp(0x003e, i64_store32        , "i64.store32"                      , LoadOrStoreImm<2>         , WAVM_STORE(i64)           , mvp                    )   \
-	visitOp(0x003f, memory_size        , "memory.size"                      , MemoryImm                 , WAVM_NULLARY(i32)         , mvp                    )   \
-	visitOp(0x0040, memory_grow        , "memory.grow"                      , MemoryImm                 , WAVM_UNARY(i32,i32)       , mvp                    )   \
-/* Literals                                                                                                                                                   */ \
-	visitOp(0x0041, i32_const          , "i32.const"                        , LiteralImm<I32>           , WAVM_NULLARY(i32)         , mvp                    )   \
-	visitOp(0x0042, i64_const          , "i64.const"                        , LiteralImm<I64>           , WAVM_NULLARY(i64)         , mvp                    )   \
-	visitOp(0x0043, f32_const          , "f32.const"                        , LiteralImm<F32>           , WAVM_NULLARY(f32)         , mvp                    )   \
-	visitOp(0x0044, f64_const          , "f64.const"                        , LiteralImm<F64>           , WAVM_NULLARY(f64)         , mvp                    )   \
-/* Comparisons                                                                                                                                                */ \
-	visitOp(0x0045, i32_eqz            , "i32.eqz"                          , NoImm                     , WAVM_UNARY(i32,i32)       , mvp                    )   \
-	visitOp(0x0046, i32_eq             , "i32.eq"                           , NoImm                     , WAVM_BINARY(i32,i32)      , mvp                    )   \
-	visitOp(0x0047, i32_ne             , "i32.ne"                           , NoImm                     , WAVM_BINARY(i32,i32)      , mvp                    )   \
-	visitOp(0x0048, i32_lt_s           , "i32.lt_s"                         , NoImm                     , WAVM_BINARY(i32,i32)      , mvp                    )   \
-	visitOp(0x0049, i32_lt_u           , "i32.lt_u"                         , NoImm                     , WAVM_BINARY(i32,i32)      , mvp                    )   \
-	visitOp(0x004a, i32_gt_s           , "i32.gt_s"                         , NoImm                     , WAVM_BINARY(i32,i32)      , mvp                    )   \
-	visitOp(0x004b, i32_gt_u           , "i32.gt_u"                         , NoImm                     , WAVM_BINARY(i32,i32)      , mvp                    )   \
-	visitOp(0x004c, i32_le_s           , "i32.le_s"                         , NoImm                     , WAVM_BINARY(i32,i32)      , mvp                    )   \
-	visitOp(0x004d, i32_le_u           , "i32.le_u"                         , NoImm                     , WAVM_BINARY(i32,i32)      , mvp                    )   \
-	visitOp(0x004e, i32_ge_s           , "i32.ge_s"                         , NoImm                     , WAVM_BINARY(i32,i32)      , mvp                    )   \
-	visitOp(0x004f, i32_ge_u           , "i32.ge_u"                         , NoImm                     , WAVM_BINARY(i32,i32)      , mvp                    )   \
-	visitOp(0x0050, i64_eqz            , "i64.eqz"                          , NoImm                     , WAVM_UNARY(i64,i32)       , mvp                    )   \
-	visitOp(0x0051, i64_eq             , "i64.eq"                           , NoImm                     , WAVM_BINARY(i64,i32)      , mvp                    )   \
-	visitOp(0x0052, i64_ne             , "i64.ne"                           , NoImm                     , WAVM_BINARY(i64,i32)      , mvp                    )   \
-	visitOp(0x0053, i64_lt_s           , "i64.lt_s"                         , NoImm                     , WAVM_BINARY(i64,i32)      , mvp                    )   \
-	visitOp(0x0054, i64_lt_u           , "i64.lt_u"                         , NoImm                     , WAVM_BINARY(i64,i32)      , mvp                    )   \
-	visitOp(0x0055, i64_gt_s           , "i64.gt_s"                         , NoImm                     , WAVM_BINARY(i64,i32)      , mvp                    )   \
-	visitOp(0x0056, i64_gt_u           , "i64.gt_u"                         , NoImm                     , WAVM_BINARY(i64,i32)      , mvp                    )   \
-	visitOp(0x0057, i64_le_s           , "i64.le_s"                         , NoImm                     , WAVM_BINARY(i64,i32)      , mvp                    )   \
-	visitOp(0x0058, i64_le_u           , "i64.le_u"                         , NoImm                     , WAVM_BINARY(i64,i32)      , mvp                    )   \
-	visitOp(0x0059, i64_ge_s           , "i64.ge_s"                         , NoImm                     , WAVM_BINARY(i64,i32)      , mvp                    )   \
-	visitOp(0x005a, i64_ge_u           , "i64.ge_u"                         , NoImm                     , WAVM_BINARY(i64,i32)      , mvp                    )   \
-	visitOp(0x005b, f32_eq             , "f32.eq"                           , NoImm                     , WAVM_BINARY(f32,i32)      , mvp                    )   \
-	visitOp(0x005c, f32_ne             , "f32.ne"                           , NoImm                     , WAVM_BINARY(f32,i32)      , mvp                    )   \
-	visitOp(0x005d, f32_lt             , "f32.lt"                           , NoImm                     , WAVM_BINARY(f32,i32)      , mvp                    )   \
-	visitOp(0x005e, f32_gt             , "f32.gt"                           , NoImm                     , WAVM_BINARY(f32,i32)      , mvp                    )   \
-	visitOp(0x005f, f32_le             , "f32.le"                           , NoImm                     , WAVM_BINARY(f32,i32)      , mvp                    )   \
-	visitOp(0x0060, f32_ge             , "f32.ge"                           , NoImm                     , WAVM_BINARY(f32,i32)      , mvp                    )   \
-	visitOp(0x0061, f64_eq             , "f64.eq"                           , NoImm                     , WAVM_BINARY(f64,i32)      , mvp                    )   \
-	visitOp(0x0062, f64_ne             , "f64.ne"                           , NoImm                     , WAVM_BINARY(f64,i32)      , mvp                    )   \
-	visitOp(0x0063, f64_lt             , "f64.lt"                           , NoImm                     , WAVM_BINARY(f64,i32)      , mvp                    )   \
-	visitOp(0x0064, f64_gt             , "f64.gt"                           , NoImm                     , WAVM_BINARY(f64,i32)      , mvp                    )   \
-	visitOp(0x0065, f64_le             , "f64.le"                           , NoImm                     , WAVM_BINARY(f64,i32)      , mvp                    )   \
-	visitOp(0x0066, f64_ge             , "f64.ge"                           , NoImm                     , WAVM_BINARY(f64,i32)      , mvp                    )   \
-/* i32 arithmetic                                                                                                                                             */ \
-	visitOp(0x0067, i32_clz            , "i32.clz"                          , NoImm                     , WAVM_UNARY(i32,i32)       , mvp                    )   \
-	visitOp(0x0068, i32_ctz            , "i32.ctz"                          , NoImm                     , WAVM_UNARY(i32,i32)       , mvp                    )   \
-	visitOp(0x0069, i32_popcnt         , "i32.popcnt"                       , NoImm                     , WAVM_UNARY(i32,i32)       , mvp                    )   \
-	visitOp(0x006a, i32_add            , "i32.add"                          , NoImm                     , WAVM_BINARY(i32,i32)      , mvp                    )   \
-	visitOp(0x006b, i32_sub            , "i32.sub"                          , NoImm                     , WAVM_BINARY(i32,i32)      , mvp                    )   \
-	visitOp(0x006c, i32_mul            , "i32.mul"                          , NoImm                     , WAVM_BINARY(i32,i32)      , mvp                    )   \
-	visitOp(0x006d, i32_div_s          , "i32.div_s"                        , NoImm                     , WAVM_BINARY(i32,i32)      , mvp                    )   \
-	visitOp(0x006e, i32_div_u          , "i32.div_u"                        , NoImm                     , WAVM_BINARY(i32,i32)      , mvp                    )   \
-	visitOp(0x006f, i32_rem_s          , "i32.rem_s"                        , NoImm                     , WAVM_BINARY(i32,i32)      , mvp                    )   \
-	visitOp(0x0070, i32_rem_u          , "i32.rem_u"                        , NoImm                     , WAVM_BINARY(i32,i32)      , mvp                    )   \
-	visitOp(0x0071, i32_and_           , "i32.and"                          , NoImm                     , WAVM_BINARY(i32,i32)      , mvp                    )   \
-	visitOp(0x0072, i32_or_            , "i32.or"                           , NoImm                     , WAVM_BINARY(i32,i32)      , mvp                    )   \
-	visitOp(0x0073, i32_xor_           , "i32.xor"                          , NoImm                     , WAVM_BINARY(i32,i32)      , mvp                    )   \
-	visitOp(0x0074, i32_shl            , "i32.shl"                          , NoImm                     , WAVM_BINARY(i32,i32)      , mvp                    )   \
-	visitOp(0x0075, i32_shr_s          , "i32.shr_s"                        , NoImm                     , WAVM_BINARY(i32,i32)      , mvp                    )   \
-	visitOp(0x0076, i32_shr_u          , "i32.shr_u"                        , NoImm                     , WAVM_BINARY(i32,i32)      , mvp                    )   \
-	visitOp(0x0077, i32_rotl           , "i32.rotl"                         , NoImm                     , WAVM_BINARY(i32,i32)      , mvp                    )   \
-	visitOp(0x0078, i32_rotr           , "i32.rotr"                         , NoImm                     , WAVM_BINARY(i32,i32)      , mvp                    )   \
-/* i64 arithmetic                                                                                                                                             */ \
-	visitOp(0x0079, i64_clz            , "i64.clz"                          , NoImm                     , WAVM_UNARY(i64,i64)       , mvp                    )   \
-	visitOp(0x007a, i64_ctz            , "i64.ctz"                          , NoImm                     , WAVM_UNARY(i64,i64)       , mvp                    )   \
-	visitOp(0x007b, i64_popcnt         , "i64.popcnt"                       , NoImm                     , WAVM_UNARY(i64,i64)       , mvp                    )   \
-	visitOp(0x007c, i64_add            , "i64.add"                          , NoImm                     , WAVM_BINARY(i64,i64)      , mvp                    )   \
-	visitOp(0x007d, i64_sub            , "i64.sub"                          , NoImm                     , WAVM_BINARY(i64,i64)      , mvp                    )   \
-	visitOp(0x007e, i64_mul            , "i64.mul"                          , NoImm                     , WAVM_BINARY(i64,i64)      , mvp                    )   \
-	visitOp(0x007f, i64_div_s          , "i64.div_s"                        , NoImm                     , WAVM_BINARY(i64,i64)      , mvp                    )   \
-	visitOp(0x0080, i64_div_u          , "i64.div_u"                        , NoImm                     , WAVM_BINARY(i64,i64)      , mvp                    )   \
-	visitOp(0x0081, i64_rem_s          , "i64.rem_s"                        , NoImm                     , WAVM_BINARY(i64,i64)      , mvp                    )   \
-	visitOp(0x0082, i64_rem_u          , "i64.rem_u"                        , NoImm                     , WAVM_BINARY(i64,i64)      , mvp                    )   \
-	visitOp(0x0083, i64_and_           , "i64.and"                          , NoImm                     , WAVM_BINARY(i64,i64)      , mvp                    )   \
-	visitOp(0x0084, i64_or_            , "i64.or"                           , NoImm                     , WAVM_BINARY(i64,i64)      , mvp                    )   \
-	visitOp(0x0085, i64_xor_           , "i64.xor"                          , NoImm                     , WAVM_BINARY(i64,i64)      , mvp                    )   \
-	visitOp(0x0086, i64_shl            , "i64.shl"                          , NoImm                     , WAVM_BINARY(i64,i64)      , mvp                    )   \
-	visitOp(0x0087, i64_shr_s          , "i64.shr_s"                        , NoImm                     , WAVM_BINARY(i64,i64)      , mvp                    )   \
-	visitOp(0x0088, i64_shr_u          , "i64.shr_u"                        , NoImm                     , WAVM_BINARY(i64,i64)      , mvp                    )   \
-	visitOp(0x0089, i64_rotl           , "i64.rotl"                         , NoImm                     , WAVM_BINARY(i64,i64)      , mvp                    )   \
-	visitOp(0x008a, i64_rotr           , "i64.rotr"                         , NoImm                     , WAVM_BINARY(i64,i64)      , mvp                    )   \
-/* f32 arithmetic                                                                                                                                             */ \
-	visitOp(0x008b, f32_abs            , "f32.abs"                          , NoImm                     , WAVM_UNARY(f32,f32)       , mvp                    )   \
-	visitOp(0x008c, f32_neg            , "f32.neg"                          , NoImm                     , WAVM_UNARY(f32,f32)       , mvp                    )   \
-	visitOp(0x008d, f32_ceil           , "f32.ceil"                         , NoImm                     , WAVM_UNARY(f32,f32)       , mvp                    )   \
-	visitOp(0x008e, f32_floor          , "f32.floor"                        , NoImm                     , WAVM_UNARY(f32,f32)       , mvp                    )   \
-	visitOp(0x008f, f32_trunc          , "f32.trunc"                        , NoImm                     , WAVM_UNARY(f32,f32)       , mvp                    )   \
-	visitOp(0x0090, f32_nearest        , "f32.nearest"                      , NoImm                     , WAVM_UNARY(f32,f32)       , mvp                    )   \
-	visitOp(0x0091, f32_sqrt           , "f32.sqrt"                         , NoImm                     , WAVM_UNARY(f32,f32)       , mvp                    )   \
-	visitOp(0x0092, f32_add            , "f32.add"                          , NoImm                     , WAVM_BINARY(f32,f32)      , mvp                    )   \
-	visitOp(0x0093, f32_sub            , "f32.sub"                          , NoImm                     , WAVM_BINARY(f32,f32)      , mvp                    )   \
-	visitOp(0x0094, f32_mul            , "f32.mul"                          , NoImm                     , WAVM_BINARY(f32,f32)      , mvp                    )   \
-	visitOp(0x0095, f32_div            , "f32.div"                          , NoImm                     , WAVM_BINARY(f32,f32)      , mvp                    )   \
-	visitOp(0x0096, f32_min            , "f32.min"                          , NoImm                     , WAVM_BINARY(f32,f32)      , mvp                    )   \
-	visitOp(0x0097, f32_max            , "f32.max"                          , NoImm                     , WAVM_BINARY(f32,f32)      , mvp                    )   \
-	visitOp(0x0098, f32_copysign       , "f32.copysign"                     , NoImm                     , WAVM_BINARY(f32,f32)      , mvp                    )   \
-/* f64 arithmetic                                                                                                                                             */ \
-	visitOp(0x0099, f64_abs            , "f64.abs"                          , NoImm                     , WAVM_UNARY(f64,f64)       , mvp                    )   \
-	visitOp(0x009a, f64_neg            , "f64.neg"                          , NoImm                     , WAVM_UNARY(f64,f64)       , mvp                    )   \
-	visitOp(0x009b, f64_ceil           , "f64.ceil"                         , NoImm                     , WAVM_UNARY(f64,f64)       , mvp                    )   \
-	visitOp(0x009c, f64_floor          , "f64.floor"                        , NoImm                     , WAVM_UNARY(f64,f64)       , mvp                    )   \
-	visitOp(0x009d, f64_trunc          , "f64.trunc"                        , NoImm                     , WAVM_UNARY(f64,f64)       , mvp                    )   \
-	visitOp(0x009e, f64_nearest        , "f64.nearest"                      , NoImm                     , WAVM_UNARY(f64,f64)       , mvp                    )   \
-	visitOp(0x009f, f64_sqrt           , "f64.sqrt"                         , NoImm                     , WAVM_UNARY(f64,f64)       , mvp                    )   \
-	visitOp(0x00a0, f64_add            , "f64.add"                          , NoImm                     , WAVM_BINARY(f64,f64)      , mvp                    )   \
-	visitOp(0x00a1, f64_sub            , "f64.sub"                          , NoImm                     , WAVM_BINARY(f64,f64)      , mvp                    )   \
-	visitOp(0x00a2, f64_mul            , "f64.mul"                          , NoImm                     , WAVM_BINARY(f64,f64)      , mvp                    )   \
-	visitOp(0x00a3, f64_div            , "f64.div"                          , NoImm                     , WAVM_BINARY(f64,f64)      , mvp                    )   \
-	visitOp(0x00a4, f64_min            , "f64.min"                          , NoImm                     , WAVM_BINARY(f64,f64)      , mvp                    )   \
-	visitOp(0x00a5, f64_max            , "f64.max"                          , NoImm                     , WAVM_BINARY(f64,f64)      , mvp                    )   \
-	visitOp(0x00a6, f64_copysign       , "f64.copysign"                     , NoImm                     , WAVM_BINARY(f64,f64)      , mvp                    )   \
-/* Conversions                                                                                                                                                */ \
-	visitOp(0x00a7, i32_wrap_i64       , "i32.wrap_i64"                     , NoImm                     , WAVM_UNARY(i64,i32)       , mvp                    )   \
-	visitOp(0x00a8, i32_trunc_f32_s    , "i32.trunc_f32_s"                  , NoImm                     , WAVM_UNARY(f32,i32)       , mvp                    )   \
-	visitOp(0x00a9, i32_trunc_f32_u    , "i32.trunc_f32_u"                  , NoImm                     , WAVM_UNARY(f32,i32)       , mvp                    )   \
-	visitOp(0x00aa, i32_trunc_f64_s    , "i32.trunc_f64_s"                  , NoImm                     , WAVM_UNARY(f64,i32)       , mvp                    )   \
-	visitOp(0x00ab, i32_trunc_f64_u    , "i32.trunc_f64_u"                  , NoImm                     , WAVM_UNARY(f64,i32)       , mvp                    )   \
-	visitOp(0x00ac, i64_extend_i32_s   , "i64.extend_i32_s"                 , NoImm                     , WAVM_UNARY(i32,i64)       , mvp                    )   \
-	visitOp(0x00ad, i64_extend_i32_u   , "i64.extend_i32_u"                 , NoImm                     , WAVM_UNARY(i32,i64)       , mvp                    )   \
-	visitOp(0x00ae, i64_trunc_f32_s    , "i64.trunc_f32_s"                  , NoImm                     , WAVM_UNARY(f32,i64)       , mvp                    )   \
-	visitOp(0x00af, i64_trunc_f32_u    , "i64.trunc_f32_u"                  , NoImm                     , WAVM_UNARY(f32,i64)       , mvp                    )   \
-	visitOp(0x00b0, i64_trunc_f64_s    , "i64.trunc_f64_s"                  , NoImm                     , WAVM_UNARY(f64,i64)       , mvp                    )   \
-	visitOp(0x00b1, i64_trunc_f64_u    , "i64.trunc_f64_u"                  , NoImm                     , WAVM_UNARY(f64,i64)       , mvp                    )   \
-	visitOp(0x00b2, f32_convert_i32_s  , "f32.convert_i32_s"                , NoImm                     , WAVM_UNARY(i32,f32)       , mvp                    )   \
-	visitOp(0x00b3, f32_convert_i32_u  , "f32.convert_i32_u"                , NoImm                     , WAVM_UNARY(i32,f32)       , mvp                    )   \
-	visitOp(0x00b4, f32_convert_i64_s  , "f32.convert_i64_s"                , NoImm                     , WAVM_UNARY(i64,f32)       , mvp                    )   \
-	visitOp(0x00b5, f32_convert_i64_u  , "f32.convert_i64_u"                , NoImm                     , WAVM_UNARY(i64,f32)       , mvp                    )   \
-	visitOp(0x00b6, f32_demote_f64     , "f32.demote_f64"                   , NoImm                     , WAVM_UNARY(f64,f32)       , mvp                    )   \
-	visitOp(0x00b7, f64_convert_i32_s  , "f64.convert_i32_s"                , NoImm                     , WAVM_UNARY(i32,f64)       , mvp                    )   \
-	visitOp(0x00b8, f64_convert_i32_u  , "f64.convert_i32_u"                , NoImm                     , WAVM_UNARY(i32,f64)       , mvp                    )   \
-	visitOp(0x00b9, f64_convert_i64_s  , "f64.convert_i64_s"                , NoImm                     , WAVM_UNARY(i64,f64)       , mvp                    )   \
-	visitOp(0x00ba, f64_convert_i64_u  , "f64.convert_i64_u"                , NoImm                     , WAVM_UNARY(i64,f64)       , mvp                    )   \
-	visitOp(0x00bb, f64_promote_f32    , "f64.promote_f32"                  , NoImm                     , WAVM_UNARY(f32,f64)       , mvp                    )   \
-	visitOp(0x00bc, i32_reinterpret_f32, "i32.reinterpret_f32"              , NoImm                     , WAVM_UNARY(f32,i32)       , mvp                    )   \
-	visitOp(0x00bd, i64_reinterpret_f64, "i64.reinterpret_f64"              , NoImm                     , WAVM_UNARY(f64,i64)       , mvp                    )   \
-	visitOp(0x00be, f32_reinterpret_i32, "f32.reinterpret_i32"              , NoImm                     , WAVM_UNARY(i32,f32)       , mvp                    )   \
-	visitOp(0x00bf, f64_reinterpret_i64, "f64.reinterpret_i64"              , NoImm                     , WAVM_UNARY(i64,f64)       , mvp                    )   \
-/* 8- and 16-bit sign extension operators                                                                                                                     */ \
-	visitOp(0x00c0, i32_extend8_s             , "i32.extend8_s"             , NoImm                     , WAVM_UNARY(i32,i32)       , signExtension          )   \
-	visitOp(0x00c1, i32_extend16_s            , "i32.extend16_s"            , NoImm                     , WAVM_UNARY(i32,i32)       , signExtension          )   \
-	visitOp(0x00c2, i64_extend8_s             , "i64.extend8_s"             , NoImm                     , WAVM_UNARY(i64,i64)       , signExtension          )   \
-	visitOp(0x00c3, i64_extend16_s            , "i64.extend16_s"            , NoImm                     , WAVM_UNARY(i64,i64)       , signExtension          )   \
-	visitOp(0x00c4, i64_extend32_s            , "i64.extend32_s"            , NoImm                     , WAVM_UNARY(i64,i64)       , signExtension          )   \
-/* Reference type operators                                                                                                                                   */ \
-	visitOp(0x00d2, ref_func                  , "ref.func"                  , FunctionRefImm            , WAVM_NULLARY(funcref)     , referenceTypes         )   \
-/* Saturating float->int truncation operators                                                                                                                 */ \
-	visitOp(0xfc00, i32_trunc_sat_f32_s       , "i32.trunc_sat_f32_s"       , NoImm                     , WAVM_UNARY(f32,i32)       , nonTrappingFloatToInt  )   \
-	visitOp(0xfc01, i32_trunc_sat_f32_u       , "i32.trunc_sat_f32_u"       , NoImm                     , WAVM_UNARY(f32,i32)       , nonTrappingFloatToInt  )   \
-	visitOp(0xfc02, i32_trunc_sat_f64_s       , "i32.trunc_sat_f64_s"       , NoImm                     , WAVM_UNARY(f64,i32)       , nonTrappingFloatToInt  )   \
-	visitOp(0xfc03, i32_trunc_sat_f64_u       , "i32.trunc_sat_f64_u"       , NoImm                     , WAVM_UNARY(f64,i32)       , nonTrappingFloatToInt  )   \
-	visitOp(0xfc04, i64_trunc_sat_f32_s       , "i64.trunc_sat_f32_s"       , NoImm                     , WAVM_UNARY(f32,i64)       , nonTrappingFloatToInt  )   \
-	visitOp(0xfc05, i64_trunc_sat_f32_u       , "i64.trunc_sat_f32_u"       , NoImm                     , WAVM_UNARY(f32,i64)       , nonTrappingFloatToInt  )   \
-	visitOp(0xfc06, i64_trunc_sat_f64_s       , "i64.trunc_sat_f64_s"       , NoImm                     , WAVM_UNARY(f64,i64)       , nonTrappingFloatToInt  )   \
-	visitOp(0xfc07, i64_trunc_sat_f64_u       , "i64.trunc_sat_f64_u"       , NoImm                     , WAVM_UNARY(f64,i64)       , nonTrappingFloatToInt  )   \
-/* Bulk memory/table operators                                                                                                                                */ \
-	visitOp(0xfc08, memory_init               , "memory.init"               , DataSegmentAndMemImm      , WAVM_BULKCOPY             , bulkMemoryOperations   )   \
-	visitOp(0xfc09, data_drop                 , "data.drop"                 , DataSegmentImm            , WAVM_NONE                 , bulkMemoryOperations   )   \
-	visitOp(0xfc0a, memory_copy               , "memory.copy"               , MemoryCopyImm             , WAVM_BULKCOPY             , bulkMemoryOperations   )   \
-	visitOp(0xfc0b, memory_fill               , "memory.fill"               , MemoryImm                 , WAVM_BULKCOPY             , bulkMemoryOperations   )   \
-	visitOp(0xfc0c, table_init                , "table.init"                , ElemSegmentAndTableImm    , WAVM_BULKCOPY             , bulkMemoryOperations   )   \
-	visitOp(0xfc0d, elem_drop                 , "elem.drop"                 , ElemSegmentImm            , WAVM_NONE                 , bulkMemoryOperations   )   \
-	visitOp(0xfc0e, table_copy                , "table.copy"                , TableCopyImm              , WAVM_BULKCOPY             , bulkMemoryOperations   )   \
-	visitOp(0xfc10, table_size                , "table.size"                , TableImm                  , WAVM_NULLARY(i32)         , referenceTypes         )   \
-/* v128 load/store                                                                                                                                            */ \
-	visitOp(0xfd00, v128_load                 , "v128.load"                 , LoadOrStoreImm<4>         , WAVM_LOAD(v128)           , simd                   )   \
-	visitOp(0xfd01, i16x8_load8x8_s           , "i16x8.load8x8_s"           , LoadOrStoreImm<3>         , WAVM_LOAD(v128)           , simd                   )   \
-	visitOp(0xfd02, i16x8_load8x8_u           , "i16x8.load8x8_u"           , LoadOrStoreImm<3>         , WAVM_LOAD(v128)           , simd                   )   \
-	visitOp(0xfd03, i32x4_load16x4_s          , "i32x4.load16x4_s"          , LoadOrStoreImm<3>         , WAVM_LOAD(v128)           , simd                   )   \
-	visitOp(0xfd04, i32x4_load16x4_u          , "i32x4.load16x4_u"          , LoadOrStoreImm<3>         , WAVM_LOAD(v128)           , simd                   )   \
-	visitOp(0xfd05, i64x2_load32x2_s          , "i64x2.load32x2_s"          , LoadOrStoreImm<3>         , WAVM_LOAD(v128)           , simd                   )   \
-	visitOp(0xfd06, i64x2_load32x2_u          , "i64x2.load32x2_u"          , LoadOrStoreImm<3>         , WAVM_LOAD(v128)           , simd                   )   \
-	visitOp(0xfd07, v8x16_load_splat          , "v8x16.load_splat"          , LoadOrStoreImm<0>         , WAVM_LOAD(v128)           , simd                   )   \
-	visitOp(0xfd08, v16x8_load_splat          , "v16x8.load_splat"          , LoadOrStoreImm<1>         , WAVM_LOAD(v128)           , simd                   )   \
-	visitOp(0xfd09, v32x4_load_splat          , "v32x4.load_splat"          , LoadOrStoreImm<2>         , WAVM_LOAD(v128)           , simd                   )   \
-	visitOp(0xfd0a, v64x2_load_splat          , "v64x2.load_splat"          , LoadOrStoreImm<3>         , WAVM_LOAD(v128)           , simd                   )   \
-	visitOp(0xfd0b, v128_store                , "v128.store"                , LoadOrStoreImm<4>         , WAVM_STORE(v128)          , simd                   )   \
-	visitOp(0xfd0c, v128_const                , "v128.const"                , LiteralImm<V128>          , WAVM_NULLARY(v128)        , simd                   )   \
-	visitOp(0xfd0d, v8x16_shuffle             , "v8x16.shuffle"             , ShuffleImm<16>            , WAVM_BINARY(v128,v128)    , simd                   )   \
-	visitOp(0xfd0e, v8x16_swizzle             , "v8x16.swizzle"             , NoImm                     , WAVM_BINARY(v128,v128)    , simd                   )   \
-	visitOp(0xfd0f, i8x16_splat               , "i8x16.splat"               , NoImm                     , WAVM_UNARY(i32,v128)      , simd                   )   \
-	visitOp(0xfd10, i16x8_splat               , "i16x8.splat"               , NoImm                     , WAVM_UNARY(i32,v128)      , simd                   )   \
-	visitOp(0xfd11, i32x4_splat               , "i32x4.splat"               , NoImm                     , WAVM_UNARY(i32,v128)      , simd                   )   \
-	visitOp(0xfd12, i64x2_splat               , "i64x2.splat"               , NoImm                     , WAVM_UNARY(i64,v128)      , simd                   )   \
-	visitOp(0xfd13, f32x4_splat               , "f32x4.splat"               , NoImm                     , WAVM_UNARY(f32,v128)      , simd                   )   \
-	visitOp(0xfd14, f64x2_splat               , "f64x2.splat"               , NoImm                     , WAVM_UNARY(f64,v128)      , simd                   )   \
-	visitOp(0xfd15, i8x16_extract_lane_s      , "i8x16.extract_lane_s"      , LaneIndexImm<16>          , WAVM_UNARY(v128,i32)      , simd                   )   \
-	visitOp(0xfd16, i8x16_extract_lane_u      , "i8x16.extract_lane_u"      , LaneIndexImm<16>          , WAVM_UNARY(v128,i32)      , simd                   )   \
-	visitOp(0xfd17, i8x16_replace_lane        , "i8x16.replace_lane"        , LaneIndexImm<16>          , WAVM_V_VS(v128,i32)       , simd                   )   \
-	visitOp(0xfd18, i16x8_extract_lane_s      , "i16x8.extract_lane_s"      , LaneIndexImm<8>           , WAVM_UNARY(v128,i32)      , simd                   )   \
-	visitOp(0xfd19, i16x8_extract_lane_u      , "i16x8.extract_lane_u"      , LaneIndexImm<8>           , WAVM_UNARY(v128,i32)      , simd                   )   \
-	visitOp(0xfd1a, i16x8_replace_lane        , "i16x8.replace_lane"        , LaneIndexImm<8>           , WAVM_V_VS(v128,i32)       , simd                   )   \
-	visitOp(0xfd1b, i32x4_extract_lane        , "i32x4.extract_lane"        , LaneIndexImm<4>           , WAVM_UNARY(v128,i32)      , simd                   )   \
-	visitOp(0xfd1c, i32x4_replace_lane        , "i32x4.replace_lane"        , LaneIndexImm<4>           , WAVM_V_VS(v128,i32)       , simd                   )   \
-	visitOp(0xfd1d, i64x2_extract_lane        , "i64x2.extract_lane"        , LaneIndexImm<2>           , WAVM_UNARY(v128,i64)      , simd                   )   \
-	visitOp(0xfd1e, i64x2_replace_lane        , "i64x2.replace_lane"        , LaneIndexImm<2>           , WAVM_V_VS(v128,i64)       , simd                   )   \
-	visitOp(0xfd1f, f32x4_extract_lane        , "f32x4.extract_lane"        , LaneIndexImm<4>           , WAVM_UNARY(v128,f32)      , simd                   )   \
-	visitOp(0xfd20, f32x4_replace_lane        , "f32x4.replace_lane"        , LaneIndexImm<4>           , WAVM_V_VS(v128,f32)       , simd                   )   \
-	visitOp(0xfd21, f64x2_extract_lane        , "f64x2.extract_lane"        , LaneIndexImm<2>           , WAVM_UNARY(v128,f64)      , simd                   )   \
-	visitOp(0xfd22, f64x2_replace_lane        , "f64x2.replace_lane"        , LaneIndexImm<2>           , WAVM_V_VS(v128,f64)       , simd                   )   \
-/* v128 comparisons                                                                                                                                           */ \
-	visitOp(0xfd23, i8x16_eq                  , "i8x16.eq"                  , NoImm                     , WAVM_BINARY(v128,v128)    , simd                   )   \
-	visitOp(0xfd24, i8x16_ne                  , "i8x16.ne"                  , NoImm                     , WAVM_BINARY(v128,v128)    , simd                   )   \
-	visitOp(0xfd25, i8x16_lt_s                , "i8x16.lt_s"                , NoImm                     , WAVM_BINARY(v128,v128)    , simd                   )   \
-	visitOp(0xfd26, i8x16_lt_u                , "i8x16.lt_u"                , NoImm                     , WAVM_BINARY(v128,v128)    , simd                   )   \
-	visitOp(0xfd27, i8x16_gt_s                , "i8x16.gt_s"                , NoImm                     , WAVM_BINARY(v128,v128)    , simd                   )   \
-	visitOp(0xfd28, i8x16_gt_u                , "i8x16.gt_u"                , NoImm                     , WAVM_BINARY(v128,v128)    , simd                   )   \
-	visitOp(0xfd29, i8x16_le_s                , "i8x16.le_s"                , NoImm                     , WAVM_BINARY(v128,v128)    , simd                   )   \
-	visitOp(0xfd2a, i8x16_le_u                , "i8x16.le_u"                , NoImm                     , WAVM_BINARY(v128,v128)    , simd                   )   \
-	visitOp(0xfd2b, i8x16_ge_s                , "i8x16.ge_s"                , NoImm                     , WAVM_BINARY(v128,v128)    , simd                   )   \
-	visitOp(0xfd2c, i8x16_ge_u                , "i8x16.ge_u"                , NoImm                     , WAVM_BINARY(v128,v128)    , simd                   )   \
-	visitOp(0xfd2d, i16x8_eq                  , "i16x8.eq"                  , NoImm                     , WAVM_BINARY(v128,v128)    , simd                   )   \
-	visitOp(0xfd2e, i16x8_ne                  , "i16x8.ne"                  , NoImm                     , WAVM_BINARY(v128,v128)    , simd                   )   \
-	visitOp(0xfd2f, i16x8_lt_s                , "i16x8.lt_s"                , NoImm                     , WAVM_BINARY(v128,v128)    , simd                   )   \
-	visitOp(0xfd30, i16x8_lt_u                , "i16x8.lt_u"                , NoImm                     , WAVM_BINARY(v128,v128)    , simd                   )   \
-	visitOp(0xfd31, i16x8_gt_s                , "i16x8.gt_s"                , NoImm                     , WAVM_BINARY(v128,v128)    , simd                   )   \
-	visitOp(0xfd32, i16x8_gt_u                , "i16x8.gt_u"                , NoImm                     , WAVM_BINARY(v128,v128)    , simd                   )   \
-	visitOp(0xfd33, i16x8_le_s                , "i16x8.le_s"                , NoImm                     , WAVM_BINARY(v128,v128)    , simd                   )   \
-	visitOp(0xfd34, i16x8_le_u                , "i16x8.le_u"                , NoImm                     , WAVM_BINARY(v128,v128)    , simd                   )   \
-	visitOp(0xfd35, i16x8_ge_s                , "i16x8.ge_s"                , NoImm                     , WAVM_BINARY(v128,v128)    , simd                   )   \
-	visitOp(0xfd36, i16x8_ge_u                , "i16x8.ge_u"                , NoImm                     , WAVM_BINARY(v128,v128)    , simd                   )   \
-	visitOp(0xfd37, i32x4_eq                  , "i32x4.eq"                  , NoImm                     , WAVM_BINARY(v128,v128)    , simd                   )   \
-	visitOp(0xfd38, i32x4_ne                  , "i32x4.ne"                  , NoImm                     , WAVM_BINARY(v128,v128)    , simd                   )   \
-	visitOp(0xfd39, i32x4_lt_s                , "i32x4.lt_s"                , NoImm                     , WAVM_BINARY(v128,v128)    , simd                   )   \
-	visitOp(0xfd3a, i32x4_lt_u                , "i32x4.lt_u"                , NoImm                     , WAVM_BINARY(v128,v128)    , simd                   )   \
-	visitOp(0xfd3b, i32x4_gt_s                , "i32x4.gt_s"                , NoImm                     , WAVM_BINARY(v128,v128)    , simd                   )   \
-	visitOp(0xfd3c, i32x4_gt_u                , "i32x4.gt_u"                , NoImm                     , WAVM_BINARY(v128,v128)    , simd                   )   \
-	visitOp(0xfd3d, i32x4_le_s                , "i32x4.le_s"                , NoImm                     , WAVM_BINARY(v128,v128)    , simd                   )   \
-	visitOp(0xfd3e, i32x4_le_u                , "i32x4.le_u"                , NoImm                     , WAVM_BINARY(v128,v128)    , simd                   )   \
-	visitOp(0xfd3f, i32x4_ge_s                , "i32x4.ge_s"                , NoImm                     , WAVM_BINARY(v128,v128)    , simd                   )   \
-	visitOp(0xfd40, i32x4_ge_u                , "i32x4.ge_u"                , NoImm                     , WAVM_BINARY(v128,v128)    , simd                   )   \
-	visitOp(0xfd41, f32x4_eq                  , "f32x4.eq"                  , NoImm                     , WAVM_BINARY(v128,v128)    , simd                   )   \
-	visitOp(0xfd42, f32x4_ne                  , "f32x4.ne"                  , NoImm                     , WAVM_BINARY(v128,v128)    , simd                   )   \
-	visitOp(0xfd43, f32x4_lt                  , "f32x4.lt"                  , NoImm                     , WAVM_BINARY(v128,v128)    , simd                   )   \
-	visitOp(0xfd44, f32x4_gt                  , "f32x4.gt"                  , NoImm                     , WAVM_BINARY(v128,v128)    , simd                   )   \
-	visitOp(0xfd45, f32x4_le                  , "f32x4.le"                  , NoImm                     , WAVM_BINARY(v128,v128)    , simd                   )   \
-	visitOp(0xfd46, f32x4_ge                  , "f32x4.ge"                  , NoImm                     , WAVM_BINARY(v128,v128)    , simd                   )   \
-	visitOp(0xfd47, f64x2_eq                  , "f64x2.eq"                  , NoImm                     , WAVM_BINARY(v128,v128)    , simd                   )   \
-	visitOp(0xfd48, f64x2_ne                  , "f64x2.ne"                  , NoImm                     , WAVM_BINARY(v128,v128)    , simd                   )   \
-	visitOp(0xfd49, f64x2_lt                  , "f64x2.lt"                  , NoImm                     , WAVM_BINARY(v128,v128)    , simd                   )   \
-	visitOp(0xfd4a, f64x2_gt                  , "f64x2.gt"                  , NoImm                     , WAVM_BINARY(v128,v128)    , simd                   )   \
-	visitOp(0xfd4b, f64x2_le                  , "f64x2.le"                  , NoImm                     , WAVM_BINARY(v128,v128)    , simd                   )   \
-	visitOp(0xfd4c, f64x2_ge                  , "f64x2.ge"                  , NoImm                     , WAVM_BINARY(v128,v128)    , simd                   )   \
-/* v128 bitwise                                                                                                                                               */ \
-	visitOp(0xfd4d, v128_not                  , "v128.not"                  , NoImm                     , WAVM_UNARY(v128,v128)     , simd                   )   \
-	visitOp(0xfd4e, v128_and                  , "v128.and"                  , NoImm                     , WAVM_BINARY(v128,v128)    , simd                   )   \
-	visitOp(0xfd4f, v128_andnot               , "v128.andnot"               , NoImm                     , WAVM_BINARY(v128,v128)    , simd                   )   \
-	visitOp(0xfd50, v128_or                   , "v128.or"                   , NoImm                     , WAVM_BINARY(v128,v128)    , simd                   )   \
-	visitOp(0xfd51, v128_xor                  , "v128.xor"                  , NoImm                     , WAVM_BINARY(v128,v128)    , simd                   )   \
-	visitOp(0xfd52, v128_bitselect            , "v128.bitselect"            , NoImm                     , WAVM_VECTORSELECT(v128)   , simd                   )   \
-/*  visitOp(0xfd53, ...                       , ...                         , ...                       , ...                       , ...                    )*/ \
-/*  visitOp(0xfd54, ...                       , ...                         , ...                       , ...                       , ...                    )*/ \
-/*  visitOp(0xfd55, ...                       , ...                         , ...                       , ...                       , ...                    )*/ \
-/*  visitOp(0xfd56, ...                       , ...                         , ...                       , ...                       , ...                    )*/ \
-/*  visitOp(0xfd57, ...                       , ...                         , ...                       , ...                       , ...                    )*/ \
-/*  visitOp(0xfd58, ...                       , ...                         , ...                       , ...                       , ...                    )*/ \
-/*  visitOp(0xfd59, ...                       , ...                         , ...                       , ...                       , ...                    )*/ \
-/*  visitOp(0xfd5a, ...                       , ...                         , ...                       , ...                       , ...                    )*/ \
-/*  visitOp(0xfd5b, ...                       , ...                         , ...                       , ...                       , ...                    )*/ \
-/*  visitOp(0xfd5c, ...                       , ...                         , ...                       , ...                       , ...                    )*/ \
-/*  visitOp(0xfd5d, ...                       , ...                         , ...                       , ...                       , ...                    )*/ \
-/*  visitOp(0xfd5e, ...                       , ...                         , ...                       , ...                       , ...                    )*/ \
-/*  visitOp(0xfd5f, ...                       , ...                         , ...                       , ...                       , ...                    )*/ \
-/* v128 integer arithmetic                                                                                                                                    */ \
-	visitOp(0xfd60, i8x16_abs                 , "i8x16.abs"                 , NoImm                     , WAVM_UNARY(v128,v128)     , simd                   )   \
-	visitOp(0xfd61, i8x16_neg                 , "i8x16.neg"                 , NoImm                     , WAVM_UNARY(v128,v128)     , simd                   )   \
-	visitOp(0xfd62, i8x16_any_true            , "i8x16.any_true"            , NoImm                     , WAVM_UNARY(v128,i32)      , simd                   )   \
-	visitOp(0xfd63, i8x16_all_true            , "i8x16.all_true"            , NoImm                     , WAVM_UNARY(v128,i32)      , simd                   )   \
-	visitOp(0xfd64, i8x16_bitmask             , "i8x16.bitmask"             , NoImm                     , WAVM_UNARY(v128,i32)      , simdBitMask            )   \
-	visitOp(0xfd65, i8x16_narrow_i16x8_s      , "i8x16.narrow_i16x8_s"      , NoImm                     , WAVM_BINARY(v128,v128)    , simd                   )   \
-	visitOp(0xfd66, i8x16_narrow_i16x8_u      , "i8x16.narrow_i16x8_u"      , NoImm                     , WAVM_BINARY(v128,v128)    , simd                   )   \
-/*  visitOp(0xfd67, i8x16_widen_low_i4x32_s   , "i8x16.widen_low_i4x32_s"   , NoImm                     , WAVM_BINARY(v128,v128)    , simd                   )*/ \
-/*  visitOp(0xfd67, i8x16_widen_high_i4x32_s  , "i8x16.widen_high_i4x32_s"  , NoImm                     , WAVM_BINARY(v128,v128)    , simd                   )*/ \
-/*  visitOp(0xfd67, i8x16_widen_low_i4x32_u   , "i8x16.widen_low_i4x32_u"   , NoImm                     , WAVM_BINARY(v128,v128)    , simd                   )*/ \
-/*  visitOp(0xfd67, i8x16_widen_high_i4x32_u  , "i8x16.widen_high_i4x32_u"  , NoImm                     , WAVM_BINARY(v128,v128)    , simd                   )*/ \
-	visitOp(0xfd6b, i8x16_shl                 , "i8x16.shl"                 , NoImm                     , WAVM_V_VS(v128,i32)       , simd                   )   \
-	visitOp(0xfd6c, i8x16_shr_s               , "i8x16.shr_s"               , NoImm                     , WAVM_V_VS(v128,i32)       , simd                   )   \
-	visitOp(0xfd6d, i8x16_shr_u               , "i8x16.shr_u"               , NoImm                     , WAVM_V_VS(v128,i32)       , simd                   )   \
-	visitOp(0xfd6e, i8x16_add                 , "i8x16.add"                 , NoImm                     , WAVM_BINARY(v128,v128)    , simd                   )   \
-	visitOp(0xfd6f, i8x16_add_saturate_s      , "i8x16.add_saturate_s"      , NoImm                     , WAVM_BINARY(v128,v128)    , simd                   )   \
-	visitOp(0xfd70, i8x16_add_saturate_u      , "i8x16.add_saturate_u"      , NoImm                     , WAVM_BINARY(v128,v128)    , simd                   )   \
-	visitOp(0xfd71, i8x16_sub                 , "i8x16.sub"                 , NoImm                     , WAVM_BINARY(v128,v128)    , simd                   )   \
-	visitOp(0xfd72, i8x16_sub_saturate_s      , "i8x16.sub_saturate_s"      , NoImm                     , WAVM_BINARY(v128,v128)    , simd                   )   \
-	visitOp(0xfd73, i8x16_sub_saturate_u      , "i8x16.sub_saturate_u"      , NoImm                     , WAVM_BINARY(v128,v128)    , simd                   )   \
-/*  visitOp(0xfd74, i8x16_dot_i4x32_s         , "i8x16.dot_i4x32_s"         , NoImm                     , WAVM_BINARY(v128,v128)    , simd                   )*/ \
-    visitOp(0xfd75, i8x16_mul                 , "i8x16.mul"                 , NoImm                     , WAVM_BINARY(v128,v128)    , simd                   )   \
-	visitOp(0xfd76, i8x16_min_s               , "i8x16.min_s"               , NoImm                     , WAVM_BINARY(v128,v128)    , simd                   )   \
-	visitOp(0xfd77, i8x16_min_u               , "i8x16.min_u"               , NoImm                     , WAVM_BINARY(v128,v128)    , simd                   )   \
-	visitOp(0xfd78, i8x16_max_s               , "i8x16.max_s"               , NoImm                     , WAVM_BINARY(v128,v128)    , simd                   )   \
-	visitOp(0xfd79, i8x16_max_u               , "i8x16.max_u"               , NoImm                     , WAVM_BINARY(v128,v128)    , simd                   )   \
-/*  visitOp(0xfd7a, i8x16_avgr_s              , "i8x16.avgr_s"              , NoImm                     , WAVM_BINARY(v128,v128)    , simd                   )*/ \
-  	visitOp(0xfd7b, i8x16_avgr_u              , "i8x16.avgr_u"              , NoImm                     , WAVM_BINARY(v128,v128)    , simd                   )   \
-/*  visitOp(0xfd7c, ...                       , ...                         , ...                       , ...                       , ...                    )*/ \
-/*  visitOp(0xfd7d, ...                       , ...                         , ...                       , ...                       , ...                    )*/ \
-/*  visitOp(0xfd7e, ...                       , ...                         , ...                       , ...                       , ...                    )*/ \
-/*  visitOp(0xfd7f, ...                       , ...                         , ...                       , ...                       , ...                    )*/ \
-	visitOp(0xfd80, i16x8_abs                 , "i16x8.abs"                 , NoImm                     , WAVM_UNARY(v128,v128)     , simd                   )   \
-	visitOp(0xfd81, i16x8_neg                 , "i16x8.neg"                 , NoImm                     , WAVM_UNARY(v128,v128)     , simd                   )   \
-	visitOp(0xfd82, i16x8_any_true            , "i16x8.any_true"            , NoImm                     , WAVM_UNARY(v128,i32)      , simd                   )   \
-	visitOp(0xfd83, i16x8_all_true            , "i16x8.all_true"            , NoImm                     , WAVM_UNARY(v128,i32)      , simd                   )   \
-	visitOp(0xfd84, i16x8_bitmask             , "i16x8.bitmask"             , NoImm                     , WAVM_UNARY(v128,i32)      , simdBitMask            )   \
-	visitOp(0xfd85, i16x8_narrow_i32x4_s      , "i16x8.narrow_i32x4_s"      , NoImm                     , WAVM_BINARY(v128,v128)    , simd                   )   \
-	visitOp(0xfd86, i16x8_narrow_i32x4_u      , "i16x8.narrow_i32x4_u"      , NoImm                     , WAVM_BINARY(v128,v128)    , simd                   )   \
-	visitOp(0xfd87, i16x8_widen_low_i8x16_s   , "i16x8.widen_low_i8x16_s"   , NoImm                     , WAVM_UNARY(v128,v128)     , simd                   )   \
-	visitOp(0xfd88, i16x8_widen_high_i8x16_s  , "i16x8.widen_high_i8x16_s"  , NoImm                     , WAVM_UNARY(v128,v128)     , simd                   )   \
-	visitOp(0xfd89, i16x8_widen_low_i8x16_u   , "i16x8.widen_low_i8x16_u"   , NoImm                     , WAVM_UNARY(v128,v128)     , simd                   )   \
-	visitOp(0xfd8a, i16x8_widen_high_i8x16_u  , "i16x8.widen_high_i8x16_u"  , NoImm                     , WAVM_UNARY(v128,v128)     , simd                   )   \
-	visitOp(0xfd8b, i16x8_shl                 , "i16x8.shl"                 , NoImm                     , WAVM_V_VS(v128,i32)       , simd                   )   \
-	visitOp(0xfd8c, i16x8_shr_s               , "i16x8.shr_s"               , NoImm                     , WAVM_V_VS(v128,i32)       , simd                   )   \
-	visitOp(0xfd8d, i16x8_shr_u               , "i16x8.shr_u"               , NoImm                     , WAVM_V_VS(v128,i32)       , simd                   )   \
-	visitOp(0xfd8e, i16x8_add                 , "i16x8.add"                 , NoImm                     , WAVM_BINARY(v128,v128)    , simd                   )   \
-	visitOp(0xfd8f, i16x8_add_saturate_s      , "i16x8.add_saturate_s"      , NoImm                     , WAVM_BINARY(v128,v128)    , simd                   )   \
-	visitOp(0xfd90, i16x8_add_saturate_u      , "i16x8.add_saturate_u"      , NoImm                     , WAVM_BINARY(v128,v128)    , simd                   )   \
-	visitOp(0xfd91, i16x8_sub                 , "i16x8.sub"                 , NoImm                     , WAVM_BINARY(v128,v128)    , simd                   )   \
-	visitOp(0xfd92, i16x8_sub_saturate_s      , "i16x8.sub_saturate_s"      , NoImm                     , WAVM_BINARY(v128,v128)    , simd                   )   \
-	visitOp(0xfd93, i16x8_sub_saturate_u      , "i16x8.sub_saturate_u"      , NoImm                     , WAVM_BINARY(v128,v128)    , simd                   )   \
-/*  visitOp(0xfd94, i16x8_dot_i8x16_s         , "i16x8.dot_i8x16_s"         , NoImm                     , WAVM_BINARY(v128,v128)    , simd                   )*/ \
-	visitOp(0xfd95, i16x8_mul                 , "i16x8.mul"                 , NoImm                     , WAVM_BINARY(v128,v128)    , simd                   )   \
-	visitOp(0xfd96, i16x8_min_s               , "i16x8.min_s"               , NoImm                     , WAVM_BINARY(v128,v128)    , simd                   )   \
-	visitOp(0xfd97, i16x8_min_u               , "i16x8.min_u"               , NoImm                     , WAVM_BINARY(v128,v128)    , simd                   )   \
-	visitOp(0xfd98, i16x8_max_s               , "i16x8.max_s"               , NoImm                     , WAVM_BINARY(v128,v128)    , simd                   )   \
-	visitOp(0xfd99, i16x8_max_u               , "i16x8.max_u"               , NoImm                     , WAVM_BINARY(v128,v128)    , simd                   )   \
-/*  visitOp(0xfd9a, i16x8_avgr_s              , "i16x8.avgr_s"              , NoImm                     , WAVM_BINARY(v128,v128)    , simd                   )*/ \
-	visitOp(0xfd9b, i16x8_avgr_u              , "i16x8.avgr_u"              , NoImm                     , WAVM_BINARY(v128,v128)    , simd                   )   \
-/*  visitOp(0xfd9c, ...                       , ...                         , ...                       , ...                       , ...                    )*/ \
-/*  visitOp(0xfd9d, ...                       , ...                         , ...                       , ...                       , ...                    )*/ \
-/*  visitOp(0xfd9e, ...                       , ...                         , ...                       , ...                       , ...                    )*/ \
-/*  visitOp(0xfd9f, ...                       , ...                         , ...                       , ...                       , ...                    )*/ \
-	visitOp(0xfda0, i32x4_abs                 , "i32x4.abs"                 , NoImm                     , WAVM_UNARY(v128,v128)     , simd                   )   \
-	visitOp(0xfda1, i32x4_neg                 , "i32x4.neg"                 , NoImm                     , WAVM_UNARY(v128,v128)     , simd                   )   \
-	visitOp(0xfda2, i32x4_any_true            , "i32x4.any_true"            , NoImm                     , WAVM_UNARY(v128,i32)      , simd                   )   \
-	visitOp(0xfda3, i32x4_all_true            , "i32x4.all_true"            , NoImm                     , WAVM_UNARY(v128,i32)      , simd                   )   \
-	visitOp(0xfda4, i32x4_bitmask             , "i32x4.bitmask"             , NoImm                     , WAVM_UNARY(v128,i32)      , simdBitMask            )   \
-/*  visitOp(0xfda5, i32x4_narrow_i64x2_s      , "i32x4.narrow_i64x2_s"      , NoImm                     , WAVM_BINARY(v128,v128)    , simd                   )*/ \
-/*  visitOp(0xfda6, i32x4_narrow_i64x2_u      , "i32x4.narrow_i64x2_u"      , NoImm                     , WAVM_BINARY(v128,v128)    , simd                   )*/ \
-	visitOp(0xfda7, i32x4_widen_low_i16x8_s   , "i32x4.widen_low_i16x8_s"   , NoImm                     , WAVM_UNARY(v128,v128)     , simd                   )   \
-	visitOp(0xfda8, i32x4_widen_high_i16x8_s  , "i32x4.widen_high_i16x8_s"  , NoImm                     , WAVM_UNARY(v128,v128)     , simd                   )   \
-	visitOp(0xfda9, i32x4_widen_low_i16x8_u   , "i32x4.widen_low_i16x8_u"   , NoImm                     , WAVM_UNARY(v128,v128)     , simd                   )   \
-	visitOp(0xfdaa, i32x4_widen_high_i16x8_u  , "i32x4.widen_high_i16x8_u"  , NoImm                     , WAVM_UNARY(v128,v128)     , simd                   )   \
-	visitOp(0xfdab, i32x4_shl                 , "i32x4.shl"                 , NoImm                     , WAVM_V_VS(v128,i32)       , simd                   )   \
-	visitOp(0xfdac, i32x4_shr_s               , "i32x4.shr_s"               , NoImm                     , WAVM_V_VS(v128,i32)       , simd                   )   \
-	visitOp(0xfdad, i32x4_shr_u               , "i32x4.shr_u"               , NoImm                     , WAVM_V_VS(v128,i32)       , simd                   )   \
-	visitOp(0xfdae, i32x4_add                 , "i32x4.add"                 , NoImm                     , WAVM_BINARY(v128,v128)    , simd                   )   \
-/*	visitOp(0xfdaf, i32x4_add_saturate_s      , "i32x4.add_saturate_s"      , NoImm                     , WAVM_BINARY(v128,v128)    , simd                   )*/ \
-/*	visitOp(0xfdb0, i32x4_add_saturate_u      , "i32x4.add_saturate_u"      , NoImm                     , WAVM_BINARY(v128,v128)    , simd                   )*/ \
-	visitOp(0xfdb1, i32x4_sub                 , "i32x4.sub"                 , NoImm                     , WAVM_BINARY(v128,v128)    , simd                   )   \
-/*	visitOp(0xfdb2, i32x4_sub_saturate_s      , "i32x4.sub_saturate_s"      , NoImm                     , WAVM_BINARY(v128,v128)    , simd                   )*/ \
-/*	visitOp(0xfdb3, i32x4_sub_saturate_u      , "i32x4.sub_saturate_u"      , NoImm                     , WAVM_BINARY(v128,v128)    , simd                   )*/ \
-/*  visitOp(0xfdb4, i32x4_dot_i16x8_s         , "i32x4.dot_i16x8_s"         , NoImm                     , WAVM_BINARY(v128,v128)    , simd                   )*/ \
-	visitOp(0xfdb5, i32x4_mul                 , "i32x4.mul"                 , NoImm                     , WAVM_BINARY(v128,v128)    , simd                   )   \
-	visitOp(0xfdb6, i32x4_min_s               , "i32x4.min_s"               , NoImm                     , WAVM_BINARY(v128,v128)    , simd                   )   \
-	visitOp(0xfdb7, i32x4_min_u               , "i32x4.min_u"               , NoImm                     , WAVM_BINARY(v128,v128)    , simd                   )   \
-	visitOp(0xfdb8, i32x4_max_s               , "i32x4.max_s"               , NoImm                     , WAVM_BINARY(v128,v128)    , simd                   )   \
-	visitOp(0xfdb9, i32x4_max_u               , "i32x4.max_u"               , NoImm                     , WAVM_BINARY(v128,v128)    , simd                   )   \
-/*  visitOp(0xfdba, i32x4_avgr_s              , "i32x4.avgr_s"              , NoImm                     , WAVM_BINARY(v128,v128)    , simd                   )*/ \
-/*  visitOp(0xfdbb, i32x4_avgr_u              , "i32x4.avgr_u"              , NoImm                     , WAVM_BINARY(v128,v128)    , simd                   )*/ \
-/*  visitOp(0xfdbc, ...                       , ...                         , ...                       , ...                       , ...                    )*/ \
-/*  visitOp(0xfdbd, ...                       , ...                         , ...                       , ...                       , ...                    )*/ \
-/*  visitOp(0xfdbe, ...                       , ...                         , ...                       , ...                       , ...                    )*/ \
-/*  visitOp(0xfdbf, ...                       , ...                         , ...                       , ...                       , ...                    )*/ \
-/*  visitOp(0xfdc0, i64x2_abs                 , "i64x2.abs"                 , NoImm                     , WAVM_UNARY(v128,v128)     , simd                   )*/ \
-	visitOp(0xfdc1, i64x2_neg                 , "i64x2.neg"                 , NoImm                     , WAVM_UNARY(v128,v128)     , simd                   )   \
-    visitOp(0xfdc2, i64x2_any_true            , "i64x2.any_true"            , NoImm                     , WAVM_UNARY(v128,i32)      , simd                   )   \
-    visitOp(0xfdc3, i64x2_all_true            , "i64x2.all_true"            , NoImm                     , WAVM_UNARY(v128,i32)      , simd                   )   \
-/*  visitOp(0xfdc5, i64x2_narrow_i128x1_s     , "i32x4.narrow_i128x1_s"     , NoImm                     , WAVM_BINARY(v128,v128)    , simd                   )*/ \
-/*  visitOp(0xfdc6, i64x2_narrow_i128x1_u     , "i32x4.narrow_i128x1_u"     , NoImm                     , WAVM_BINARY(v128,v128)    , simd                   )*/ \
-/*  visitOp(0xfdc7, i64x2_widen_low_i32x4_s   , "i32x4.widen_low_i32x4_s"   , NoImm                     , WAVM_UNARY(v128,v128)     , simd                   )*/ \
-/*  visitOp(0xfdc8, i64x2_widen_high_i32x4_s  , "i32x4.widen_high_i32x4_s"  , NoImm                     , WAVM_UNARY(v128,v128)     , simd                   )*/ \
-/*  visitOp(0xfdc9, i64x2_widen_low_i32x4_u   , "i32x4.widen_low_i32x4_u"   , NoImm                     , WAVM_UNARY(v128,v128)     , simd                   )*/ \
-/*  visitOp(0xfdca, i64x2_widen_high_i32x4_u  , "i32x4.widen_high_i32x4_u"  , NoImm                     , WAVM_UNARY(v128,v128)     , simd                   )*/ \
-	visitOp(0xfdcb, i64x2_shl                 , "i64x2.shl"                 , NoImm                     , WAVM_V_VS(v128,i32)       , simd                   )   \
-	visitOp(0xfdcc, i64x2_shr_s               , "i64x2.shr_s"               , NoImm                     , WAVM_V_VS(v128,i32)       , simd                   )   \
-	visitOp(0xfdcd, i64x2_shr_u               , "i64x2.shr_u"               , NoImm                     , WAVM_V_VS(v128,i32)       , simd                   )   \
-	visitOp(0xfdce, i64x2_add                 , "i64x2.add"                 , NoImm                     , WAVM_BINARY(v128,v128)    , simd                   )   \
-/*	visitOp(0xfdcf, i64x2_add_saturate_s      , "i64x2.add_saturate_s"      , NoImm                     , WAVM_BINARY(v128,v128)    , simd                   )*/ \
-/*	visitOp(0xfdd0, i64x2_add_saturate_u      , "i64x2.add_saturate_u"      , NoImm                     , WAVM_BINARY(v128,v128)    , simd                   )*/ \
-	visitOp(0xfdd1, i64x2_sub                 , "i64x2.sub"                 , NoImm                     , WAVM_BINARY(v128,v128)    , simd                   )   \
-/*	visitOp(0xfdd2, i64x2_sub_saturate_s      , "i64x2.sub_saturate_s"      , NoImm                     , WAVM_BINARY(v128,v128)    , simd                   )*/ \
-/*	visitOp(0xfdd3, i64x2_sub_saturate_u      , "i64x2.sub_saturate_u"      , NoImm                     , WAVM_BINARY(v128,v128)    , simd                   )*/ \
-	visitOp(0xfdd5, i64x2_mul                 , "i64x2.mul"                 , NoImm                     , WAVM_BINARY(v128,v128)    , simd                   )   \
-/*	visitOp(0xfdd6, i64x2_min_s               , "i64x2.min_s"               , NoImm                     , WAVM_BINARY(v128,v128)    , simd                   )*/ \
-/*	visitOp(0xfdd7, i64x2_min_u               , "i64x2.min_u"               , NoImm                     , WAVM_BINARY(v128,v128)    , simd                   )*/ \
-/*	visitOp(0xfdd8, i64x2_max_s               , "i64x2.max_s"               , NoImm                     , WAVM_BINARY(v128,v128)    , simd                   )*/ \
-/*	visitOp(0xfdd9, i64x2_max_u               , "i64x2.max_u"               , NoImm                     , WAVM_BINARY(v128,v128)    , simd                   )*/ \
-/*  visitOp(0xfdda, i64x2_avgr_s              , "i64x2.avgr_s"              , NoImm                     , WAVM_BINARY(v128,v128)    , simd                   )*/ \
-/*  visitOp(0xfddb, i64x2_avgr_u              , "i64x2.avgr_u"              , NoImm                     , WAVM_BINARY(v128,v128)    , simd                   )*/ \
-/*  visitOp(0xfddc, ...                       , ...                         , ...                       , ...                       , ...                    )*/ \
-/*  visitOp(0xfddd, ...                       , ...                         , ...                       , ...                       , ...                    )*/ \
-/*  visitOp(0xfdde, ...                       , ...                         , ...                       , ...                       , ...                    )*/ \
-/*  visitOp(0xfddf, ...                       , ...                         , ...                       , ...                       , ...                    )*/ \
-/* v128 floating-point arithmetic                                                                                                                             */ \
-	visitOp(0xfde0, f32x4_abs                 , "f32x4.abs"                 , NoImm                     , WAVM_UNARY(v128,v128)     , simd                   )   \
-	visitOp(0xfde1, f32x4_neg                 , "f32x4.neg"                 , NoImm                     , WAVM_UNARY(v128,v128)     , simd                   )   \
-/*  visitOp(0xfde2, f32x4_round               , "f32x4.round"               , NoImm                     , WAVM_UNARY(v128,v128)     , simd                   )*/ \
-	visitOp(0xfde3, f32x4_sqrt                , "f32x4.sqrt"                , NoImm                     , WAVM_UNARY(v128,v128)     , simd                   )   \
-	visitOp(0xfde4, f32x4_add                 , "f32x4.add"                 , NoImm                     , WAVM_BINARY(v128,v128)    , simd                   )   \
-	visitOp(0xfde5, f32x4_sub                 , "f32x4.sub"                 , NoImm                     , WAVM_BINARY(v128,v128)    , simd                   )   \
-	visitOp(0xfde6, f32x4_mul                 , "f32x4.mul"                 , NoImm                     , WAVM_BINARY(v128,v128)    , simd                   )   \
-	visitOp(0xfde7, f32x4_div                 , "f32x4.div"                 , NoImm                     , WAVM_BINARY(v128,v128)    , simd                   )   \
-	visitOp(0xfde8, f32x4_min                 , "f32x4.min"                 , NoImm                     , WAVM_BINARY(v128,v128)    , simd                   )   \
-	visitOp(0xfde9, f32x4_max                 , "f32x4.max"                 , NoImm                     , WAVM_BINARY(v128,v128)    , simd                   )   \
-/*  visitOp(0xfdea, f32x4_pmin                , "f32x4.pmin"                , NoImm                     , WAVM_BINARY(v128,v128)    , simd                   )*/ \
-/*  visitOp(0xfdeb, f32x4_pmax                , "f32x4.pmax"                , NoImm                     , WAVM_BINARY(v128,v128)    , simd                   )*/ \
-	visitOp(0xfdec, f64x2_abs                 , "f64x2.abs"                 , NoImm                     , WAVM_UNARY(v128,v128)     , simd                   )   \
-	visitOp(0xfded, f64x2_neg                 , "f64x2.neg"                 , NoImm                     , WAVM_UNARY(v128,v128)     , simd                   )   \
-/*  visitOp(0xfdee, f64x2_round               , "f64x2.round"               , NoImm                     , WAVM_UNARY(v128,v128)     , simd                   )*/ \
-	visitOp(0xfdef, f64x2_sqrt                , "f64x2.sqrt"                , NoImm                     , WAVM_UNARY(v128,v128)     , simd                   )   \
-	visitOp(0xfdf0, f64x2_add                 , "f64x2.add"                 , NoImm                     , WAVM_BINARY(v128,v128)    , simd                   )   \
-	visitOp(0xfdf1, f64x2_sub                 , "f64x2.sub"                 , NoImm                     , WAVM_BINARY(v128,v128)    , simd                   )   \
-	visitOp(0xfdf2, f64x2_mul                 , "f64x2.mul"                 , NoImm                     , WAVM_BINARY(v128,v128)    , simd                   )   \
-	visitOp(0xfdf3, f64x2_div                 , "f64x2.div"                 , NoImm                     , WAVM_BINARY(v128,v128)    , simd                   )   \
-	visitOp(0xfdf4, f64x2_min                 , "f64x2.min"                 , NoImm                     , WAVM_BINARY(v128,v128)    , simd                   )   \
-	visitOp(0xfdf5, f64x2_max                 , "f64x2.max"                 , NoImm                     , WAVM_BINARY(v128,v128)    , simd                   )   \
-/*  visitOp(0xfdf6, f64x2_pmin                , "f64x2.pmin"                , NoImm                     , WAVM_BINARY(v128,v128)    , simd                   )*/ \
-/*  visitOp(0xfdf7, f64x2_pmax                , "f64x2.pmax"                , NoImm                     , WAVM_BINARY(v128,v128)    , simd                   )*/ \
-/* v128 conversions                                                                                                                                           */ \
-	visitOp(0xfdf8, i32x4_trunc_sat_f32x4_s   , "i32x4.trunc_sat_f32x4_s"   , NoImm                     , WAVM_UNARY(v128,v128)     , simd                   )   \
-	visitOp(0xfdf9, i32x4_trunc_sat_f32x4_u   , "i32x4.trunc_sat_f32x4_u"   , NoImm                     , WAVM_UNARY(v128,v128)     , simd                   )   \
-	visitOp(0xfdfa, f32x4_convert_i32x4_s     , "f32x4.convert_i32x4_s"     , NoImm                     , WAVM_UNARY(v128,v128)     , simd                   )   \
-	visitOp(0xfdfb, f32x4_convert_i32x4_u     , "f32x4.convert_i32x4_u"     , NoImm                     , WAVM_UNARY(v128,v128)     , simd                   )   \
-/* v128 interleaved load/store instructions                                                                                                                   */ \
-	visitOp(0xff00, v8x16_load_interleaved_2  , "v8x16.load_interleaved_2"  , LoadOrStoreImm<4>         , WAVM_LOAD_2(v128)         , interleavedLoadStore   )   \
-	visitOp(0xff01, v8x16_load_interleaved_3  , "v8x16.load_interleaved_3"  , LoadOrStoreImm<4>         , WAVM_LOAD_3(v128)         , interleavedLoadStore   )   \
-	visitOp(0xff02, v8x16_load_interleaved_4  , "v8x16.load_interleaved_4"  , LoadOrStoreImm<4>         , WAVM_LOAD_4(v128)         , interleavedLoadStore   )   \
-	visitOp(0xff03, v16x8_load_interleaved_2  , "v16x8.load_interleaved_2"  , LoadOrStoreImm<4>         , WAVM_LOAD_2(v128)         , interleavedLoadStore   )   \
-	visitOp(0xff04, v16x8_load_interleaved_3  , "v16x8.load_interleaved_3"  , LoadOrStoreImm<4>         , WAVM_LOAD_3(v128)         , interleavedLoadStore   )   \
-	visitOp(0xff05, v16x8_load_interleaved_4  , "v16x8.load_interleaved_4"  , LoadOrStoreImm<4>         , WAVM_LOAD_4(v128)         , interleavedLoadStore   )   \
-	visitOp(0xff06, v32x4_load_interleaved_2  , "v32x4.load_interleaved_2"  , LoadOrStoreImm<4>         , WAVM_LOAD_2(v128)         , interleavedLoadStore   )   \
-	visitOp(0xff07, v32x4_load_interleaved_3  , "v32x4.load_interleaved_3"  , LoadOrStoreImm<4>         , WAVM_LOAD_3(v128)         , interleavedLoadStore   )   \
-	visitOp(0xff08, v32x4_load_interleaved_4  , "v32x4.load_interleaved_4"  , LoadOrStoreImm<4>         , WAVM_LOAD_4(v128)         , interleavedLoadStore   )   \
-	visitOp(0xff09, v64x2_load_interleaved_2  , "v64x2.load_interleaved_2"  , LoadOrStoreImm<4>         , WAVM_LOAD_2(v128)         , interleavedLoadStore   )   \
-	visitOp(0xff0a, v64x2_load_interleaved_3  , "v64x2.load_interleaved_3"  , LoadOrStoreImm<4>         , WAVM_LOAD_3(v128)         , interleavedLoadStore   )   \
-	visitOp(0xff0b, v64x2_load_interleaved_4  , "v64x2.load_interleaved_4"  , LoadOrStoreImm<4>         , WAVM_LOAD_4(v128)         , interleavedLoadStore   )   \
-	visitOp(0xff0c, v8x16_store_interleaved_2 , "v8x16.store_interleaved_2" , LoadOrStoreImm<4>         , WAVM_STORE_2(v128)        , interleavedLoadStore   )   \
-	visitOp(0xff0d, v8x16_store_interleaved_3 , "v8x16.store_interleaved_3" , LoadOrStoreImm<4>         , WAVM_STORE_3(v128)        , interleavedLoadStore   )   \
-	visitOp(0xff0e, v8x16_store_interleaved_4 , "v8x16.store_interleaved_4" , LoadOrStoreImm<4>         , WAVM_STORE_4(v128)        , interleavedLoadStore   )   \
-	visitOp(0xff0f, v16x8_store_interleaved_2 , "v16x8.store_interleaved_2" , LoadOrStoreImm<4>         , WAVM_STORE_2(v128)        , interleavedLoadStore   )   \
-	visitOp(0xff10, v16x8_store_interleaved_3 , "v16x8.store_interleaved_3" , LoadOrStoreImm<4>         , WAVM_STORE_3(v128)        , interleavedLoadStore   )   \
-	visitOp(0xff11, v16x8_store_interleaved_4 , "v16x8.store_interleaved_4" , LoadOrStoreImm<4>         , WAVM_STORE_4(v128)        , interleavedLoadStore   )   \
-	visitOp(0xff12, v32x4_store_interleaved_2 , "v32x4.store_interleaved_2" , LoadOrStoreImm<4>         , WAVM_STORE_2(v128)        , interleavedLoadStore   )   \
-	visitOp(0xff13, v32x4_store_interleaved_3 , "v32x4.store_interleaved_3" , LoadOrStoreImm<4>         , WAVM_STORE_3(v128)        , interleavedLoadStore   )   \
-	visitOp(0xff14, v32x4_store_interleaved_4 , "v32x4.store_interleaved_4" , LoadOrStoreImm<4>         , WAVM_STORE_4(v128)        , interleavedLoadStore   )   \
-	visitOp(0xff15, v64x2_store_interleaved_2 , "v64x2.store_interleaved_2" , LoadOrStoreImm<4>         , WAVM_STORE_2(v128)        , interleavedLoadStore   )   \
-	visitOp(0xff16, v64x2_store_interleaved_3 , "v64x2.store_interleaved_3" , LoadOrStoreImm<4>         , WAVM_STORE_3(v128)        , interleavedLoadStore   )   \
-	visitOp(0xff17, v64x2_store_interleaved_4 , "v64x2.store_interleaved_4" , LoadOrStoreImm<4>         , WAVM_STORE_4(v128)        , interleavedLoadStore   )   \
-/* Atomic wait/wake                                                                                                                                           */ \
-	visitOp(0xfe00, memory_atomic_notify      , "memory.atomic.notify"      , AtomicLoadOrStoreImm<2>   , WAVM_BINARY(i32,i32)      , atomics                )   \
-	visitOp(0xfe01, memory_atomic_wait32      , "memory.atomic.wait32"      , AtomicLoadOrStoreImm<2>   , WAVM_WAIT(i32)            , atomics                )   \
-	visitOp(0xfe02, memory_atomic_wait64      , "memory.atomic.wait64"      , AtomicLoadOrStoreImm<3>   , WAVM_WAIT(i64)            , atomics                )   \
-/* Atomic fence                                                                                                                                               */ \
-	visitOp(0xfe03, atomic_fence              , "atomic.fence"              , AtomicFenceImm            , WAVM_NONE                 , atomics                )   \
-/* Atomic load/store                                                                                                                                          */ \
-	visitOp(0xfe10, i32_atomic_load           , "i32.atomic.load"           , AtomicLoadOrStoreImm<2>   , WAVM_LOAD(i32)            , atomics                )   \
-	visitOp(0xfe11, i64_atomic_load           , "i64.atomic.load"           , AtomicLoadOrStoreImm<3>   , WAVM_LOAD(i64)            , atomics                )   \
-	visitOp(0xfe12, i32_atomic_load8_u        , "i32.atomic.load8_u"        , AtomicLoadOrStoreImm<0>   , WAVM_LOAD(i32)            , atomics                )   \
-	visitOp(0xfe13, i32_atomic_load16_u       , "i32.atomic.load16_u"       , AtomicLoadOrStoreImm<1>   , WAVM_LOAD(i32)            , atomics                )   \
-	visitOp(0xfe14, i64_atomic_load8_u        , "i64.atomic.load8_u"        , AtomicLoadOrStoreImm<0>   , WAVM_LOAD(i64)            , atomics                )   \
-	visitOp(0xfe15, i64_atomic_load16_u       , "i64.atomic.load16_u"       , AtomicLoadOrStoreImm<1>   , WAVM_LOAD(i64)            , atomics                )   \
-	visitOp(0xfe16, i64_atomic_load32_u       , "i64.atomic.load32_u"       , AtomicLoadOrStoreImm<2>   , WAVM_LOAD(i64)            , atomics                )   \
-	visitOp(0xfe17, i32_atomic_store          , "i32.atomic.store"          , AtomicLoadOrStoreImm<2>   , WAVM_STORE(i32)           , atomics                )   \
-	visitOp(0xfe18, i64_atomic_store          , "i64.atomic.store"          , AtomicLoadOrStoreImm<3>   , WAVM_STORE(i64)           , atomics                )   \
-	visitOp(0xfe19, i32_atomic_store8         , "i32.atomic.store8"         , AtomicLoadOrStoreImm<0>   , WAVM_STORE(i32)           , atomics                )   \
-	visitOp(0xfe1a, i32_atomic_store16        , "i32.atomic.store16"        , AtomicLoadOrStoreImm<1>   , WAVM_STORE(i32)           , atomics                )   \
-	visitOp(0xfe1b, i64_atomic_store8         , "i64.atomic.store8"         , AtomicLoadOrStoreImm<0>   , WAVM_STORE(i64)           , atomics                )   \
-	visitOp(0xfe1c, i64_atomic_store16        , "i64.atomic.store16"        , AtomicLoadOrStoreImm<1>   , WAVM_STORE(i64)           , atomics                )   \
-	visitOp(0xfe1d, i64_atomic_store32        , "i64.atomic.store32"        , AtomicLoadOrStoreImm<2>   , WAVM_STORE(i64)           , atomics                )   \
-/* Atomic read-modify-write                                                                                                                                   */ \
-	visitOp(0xfe1e, i32_atomic_rmw_add        , "i32.atomic.rmw.add"        , AtomicLoadOrStoreImm<2>   , WAVM_ATOMICRMW(i32)       , atomics                )   \
-	visitOp(0xfe1f, i64_atomic_rmw_add        , "i64.atomic.rmw.add"        , AtomicLoadOrStoreImm<3>   , WAVM_ATOMICRMW(i64)       , atomics                )   \
-	visitOp(0xfe20, i32_atomic_rmw8_add_u     , "i32.atomic.rmw8.add_u"     , AtomicLoadOrStoreImm<0>   , WAVM_ATOMICRMW(i32)       , atomics                )   \
-	visitOp(0xfe21, i32_atomic_rmw16_add_u    , "i32.atomic.rmw16.add_u"    , AtomicLoadOrStoreImm<1>   , WAVM_ATOMICRMW(i32)       , atomics                )   \
-	visitOp(0xfe22, i64_atomic_rmw8_add_u     , "i64.atomic.rmw8.add_u"     , AtomicLoadOrStoreImm<0>   , WAVM_ATOMICRMW(i64)       , atomics                )   \
-	visitOp(0xfe23, i64_atomic_rmw16_add_u    , "i64.atomic.rmw16.add_u"    , AtomicLoadOrStoreImm<1>   , WAVM_ATOMICRMW(i64)       , atomics                )   \
-	visitOp(0xfe24, i64_atomic_rmw32_add_u    , "i64.atomic.rmw32.add_u"    , AtomicLoadOrStoreImm<2>   , WAVM_ATOMICRMW(i64)       , atomics                )   \
-	visitOp(0xfe25, i32_atomic_rmw_sub        , "i32.atomic.rmw.sub"        , AtomicLoadOrStoreImm<2>   , WAVM_ATOMICRMW(i32)       , atomics                )   \
-	visitOp(0xfe26, i64_atomic_rmw_sub        , "i64.atomic.rmw.sub"        , AtomicLoadOrStoreImm<3>   , WAVM_ATOMICRMW(i64)       , atomics                )   \
-	visitOp(0xfe27, i32_atomic_rmw8_sub_u     , "i32.atomic.rmw8.sub_u"     , AtomicLoadOrStoreImm<0>   , WAVM_ATOMICRMW(i32)       , atomics                )   \
-	visitOp(0xfe28, i32_atomic_rmw16_sub_u    , "i32.atomic.rmw16.sub_u"    , AtomicLoadOrStoreImm<1>   , WAVM_ATOMICRMW(i32)       , atomics                )   \
-	visitOp(0xfe29, i64_atomic_rmw8_sub_u     , "i64.atomic.rmw8.sub_u"     , AtomicLoadOrStoreImm<0>   , WAVM_ATOMICRMW(i64)       , atomics                )   \
-	visitOp(0xfe2a, i64_atomic_rmw16_sub_u    , "i64.atomic.rmw16.sub_u"    , AtomicLoadOrStoreImm<1>   , WAVM_ATOMICRMW(i64)       , atomics                )   \
-	visitOp(0xfe2b, i64_atomic_rmw32_sub_u    , "i64.atomic.rmw32.sub_u"    , AtomicLoadOrStoreImm<2>   , WAVM_ATOMICRMW(i64)       , atomics                )   \
-	visitOp(0xfe2c, i32_atomic_rmw_and        , "i32.atomic.rmw.and"        , AtomicLoadOrStoreImm<2>   , WAVM_ATOMICRMW(i32)       , atomics                )   \
-	visitOp(0xfe2d, i64_atomic_rmw_and        , "i64.atomic.rmw.and"        , AtomicLoadOrStoreImm<3>   , WAVM_ATOMICRMW(i64)       , atomics                )   \
-	visitOp(0xfe2e, i32_atomic_rmw8_and_u     , "i32.atomic.rmw8.and_u"     , AtomicLoadOrStoreImm<0>   , WAVM_ATOMICRMW(i32)       , atomics                )   \
-	visitOp(0xfe2f, i32_atomic_rmw16_and_u    , "i32.atomic.rmw16.and_u"    , AtomicLoadOrStoreImm<1>   , WAVM_ATOMICRMW(i32)       , atomics                )   \
-	visitOp(0xfe30, i64_atomic_rmw8_and_u     , "i64.atomic.rmw8.and_u"     , AtomicLoadOrStoreImm<0>   , WAVM_ATOMICRMW(i64)       , atomics                )   \
-	visitOp(0xfe31, i64_atomic_rmw16_and_u    , "i64.atomic.rmw16.and_u"    , AtomicLoadOrStoreImm<1>   , WAVM_ATOMICRMW(i64)       , atomics                )   \
-	visitOp(0xfe32, i64_atomic_rmw32_and_u    , "i64.atomic.rmw32.and_u"    , AtomicLoadOrStoreImm<2>   , WAVM_ATOMICRMW(i64)       , atomics                )   \
-	visitOp(0xfe33, i32_atomic_rmw_or         , "i32.atomic.rmw.or"         , AtomicLoadOrStoreImm<2>   , WAVM_ATOMICRMW(i32)       , atomics                )   \
-	visitOp(0xfe34, i64_atomic_rmw_or         , "i64.atomic.rmw.or"         , AtomicLoadOrStoreImm<3>   , WAVM_ATOMICRMW(i64)       , atomics                )   \
-	visitOp(0xfe35, i32_atomic_rmw8_or_u      , "i32.atomic.rmw8.or_u"      , AtomicLoadOrStoreImm<0>   , WAVM_ATOMICRMW(i32)       , atomics                )   \
-	visitOp(0xfe36, i32_atomic_rmw16_or_u     , "i32.atomic.rmw16.or_u"     , AtomicLoadOrStoreImm<1>   , WAVM_ATOMICRMW(i32)       , atomics                )   \
-	visitOp(0xfe37, i64_atomic_rmw8_or_u      , "i64.atomic.rmw8.or_u"      , AtomicLoadOrStoreImm<0>   , WAVM_ATOMICRMW(i64)       , atomics                )   \
-	visitOp(0xfe38, i64_atomic_rmw16_or_u     , "i64.atomic.rmw16.or_u"     , AtomicLoadOrStoreImm<1>   , WAVM_ATOMICRMW(i64)       , atomics                )   \
-	visitOp(0xfe39, i64_atomic_rmw32_or_u     , "i64.atomic.rmw32.or_u"     , AtomicLoadOrStoreImm<2>   , WAVM_ATOMICRMW(i64)       , atomics                )   \
-	visitOp(0xfe3a, i32_atomic_rmw_xor        , "i32.atomic.rmw.xor"        , AtomicLoadOrStoreImm<2>   , WAVM_ATOMICRMW(i32)       , atomics                )   \
-	visitOp(0xfe3b, i64_atomic_rmw_xor        , "i64.atomic.rmw.xor"        , AtomicLoadOrStoreImm<3>   , WAVM_ATOMICRMW(i64)       , atomics                )   \
-	visitOp(0xfe3c, i32_atomic_rmw8_xor_u     , "i32.atomic.rmw8.xor_u"     , AtomicLoadOrStoreImm<0>   , WAVM_ATOMICRMW(i32)       , atomics                )   \
-	visitOp(0xfe3d, i32_atomic_rmw16_xor_u    , "i32.atomic.rmw16.xor_u"    , AtomicLoadOrStoreImm<1>   , WAVM_ATOMICRMW(i32)       , atomics                )   \
-	visitOp(0xfe3e, i64_atomic_rmw8_xor_u     , "i64.atomic.rmw8.xor_u"     , AtomicLoadOrStoreImm<0>   , WAVM_ATOMICRMW(i64)       , atomics                )   \
-	visitOp(0xfe3f, i64_atomic_rmw16_xor_u    , "i64.atomic.rmw16.xor_u"    , AtomicLoadOrStoreImm<1>   , WAVM_ATOMICRMW(i64)       , atomics                )   \
-	visitOp(0xfe40, i64_atomic_rmw32_xor_u    , "i64.atomic.rmw32.xor_u"    , AtomicLoadOrStoreImm<2>   , WAVM_ATOMICRMW(i64)       , atomics                )   \
-	visitOp(0xfe41, i32_atomic_rmw_xchg       , "i32.atomic.rmw.xchg"       , AtomicLoadOrStoreImm<2>   , WAVM_ATOMICRMW(i32)       , atomics                )   \
-	visitOp(0xfe42, i64_atomic_rmw_xchg       , "i64.atomic.rmw.xchg"       , AtomicLoadOrStoreImm<3>   , WAVM_ATOMICRMW(i64)       , atomics                )   \
-	visitOp(0xfe43, i32_atomic_rmw8_xchg_u    , "i32.atomic.rmw8.xchg_u"    , AtomicLoadOrStoreImm<0>   , WAVM_ATOMICRMW(i32)       , atomics                )   \
-	visitOp(0xfe44, i32_atomic_rmw16_xchg_u   , "i32.atomic.rmw16.xchg_u"   , AtomicLoadOrStoreImm<1>   , WAVM_ATOMICRMW(i32)       , atomics                )   \
-	visitOp(0xfe45, i64_atomic_rmw8_xchg_u    , "i64.atomic.rmw8.xchg_u"    , AtomicLoadOrStoreImm<0>   , WAVM_ATOMICRMW(i64)       , atomics                )   \
-	visitOp(0xfe46, i64_atomic_rmw16_xchg_u   , "i64.atomic.rmw16.xchg_u"   , AtomicLoadOrStoreImm<1>   , WAVM_ATOMICRMW(i64)       , atomics                )   \
-	visitOp(0xfe47, i64_atomic_rmw32_xchg_u   , "i64.atomic.rmw32.xchg_u"   , AtomicLoadOrStoreImm<2>   , WAVM_ATOMICRMW(i64)       , atomics                )   \
-	visitOp(0xfe48, i32_atomic_rmw_cmpxchg    , "i32.atomic.rmw.cmpxchg"    , AtomicLoadOrStoreImm<2>   , WAVM_COMPAREEXCHANGE(i32) , atomics                )   \
-	visitOp(0xfe49, i64_atomic_rmw_cmpxchg    , "i64.atomic.rmw.cmpxchg"    , AtomicLoadOrStoreImm<3>   , WAVM_COMPAREEXCHANGE(i64) , atomics                )   \
-	visitOp(0xfe4a, i32_atomic_rmw8_cmpxchg_u , "i32.atomic.rmw8.cmpxchg_u" , AtomicLoadOrStoreImm<0>   , WAVM_COMPAREEXCHANGE(i32) , atomics                )   \
-	visitOp(0xfe4b, i32_atomic_rmw16_cmpxchg_u, "i32.atomic.rmw16.cmpxchg_u", AtomicLoadOrStoreImm<1>   , WAVM_COMPAREEXCHANGE(i32) , atomics                )   \
-	visitOp(0xfe4c, i64_atomic_rmw8_cmpxchg_u , "i64.atomic.rmw8.cmpxchg_u" , AtomicLoadOrStoreImm<0>   , WAVM_COMPAREEXCHANGE(i64) , atomics                )   \
-	visitOp(0xfe4d, i64_atomic_rmw16_cmpxchg_u, "i64.atomic.rmw16.cmpxchg_u", AtomicLoadOrStoreImm<1>   , WAVM_COMPAREEXCHANGE(i64) , atomics                )   \
-	visitOp(0xfe4e, i64_atomic_rmw32_cmpxchg_u, "i64.atomic.rmw32.cmpxchg_u", AtomicLoadOrStoreImm<2>   , WAVM_COMPAREEXCHANGE(i64) , atomics                )
-=======
 #define WAVM_ENUM_NONCONTROL_NONPARAMETRIC_OPERATORS(visitOp)                                                                                                            \
 	visitOp(0x0001, nop                           , "nop"                           , NoImm                     , none_to_none              , mvp                    )   \
 /* Literals                                                                                                                                                           */ \
@@ -1141,7 +599,6 @@
 	visitOp(0xfdff, f64x2_convert_low_i32x4_u     , "f64x2.convert_low_i32x4_u"     , NoImm                     , v128_to_v128              , simd                   )   \
 /* Atomic fence                                                                                                                                                       */ \
 	visitOp(0xfe03, atomic_fence                  , "atomic.fence"                  , AtomicFenceImm            , none_to_none              , atomics                )
->>>>>>> 9ffd3e2f
 
 // clang-format on
 
