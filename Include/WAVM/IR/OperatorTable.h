// IWYU pragma: private, include "WAVM/IR/Operators.h"
// Don't include this file directly; include Operators.h instead

// clang-format off

// Maps a non-parametric operator signature to a function type.
#define WAVM_NONE                                    WAVM::IR::FunctionType()
#define WAVM_LOAD(resultTypeId)                      WAVM::IR::FunctionType({WAVM::IR::ValueType::resultTypeId}, {WAVM::IR::ValueType::i32                                                                                })
#define WAVM_STORE(valueTypeId)                      WAVM::IR::FunctionType({},                                  {WAVM::IR::ValueType::i32,           WAVM::IR::ValueType::valueTypeId                                    })
#define WAVM_NULLARY(resultTypeId)                   WAVM::IR::FunctionType({WAVM::IR::ValueType::resultTypeId}, {                                                                                                        })
#define WAVM_BINARY(operandTypeId, resultTypeId)     WAVM::IR::FunctionType({WAVM::IR::ValueType::resultTypeId}, {WAVM::IR::ValueType::operandTypeId, WAVM::IR::ValueType::operandTypeId                                  })
#define WAVM_UNARY(operandTypeId, resultTypeId)      WAVM::IR::FunctionType({WAVM::IR::ValueType::resultTypeId}, {WAVM::IR::ValueType::operandTypeId                                                                      })
#define WAVM_VECTORSELECT(vectorTypeId)              WAVM::IR::FunctionType({WAVM::IR::ValueType::vectorTypeId}, {WAVM::IR::ValueType::vectorTypeId,  WAVM::IR::ValueType::vectorTypeId, WAVM::IR::ValueType::vectorTypeId})
#define WAVM_V_VS(vectorTypeId, scalarTypeId)        WAVM::IR::FunctionType({WAVM::IR::ValueType::vectorTypeId}, {WAVM::IR::ValueType::vectorTypeId,  WAVM::IR::ValueType::scalarTypeId                                   })
#define WAVM_COMPAREEXCHANGE(valueTypeId)            WAVM::IR::FunctionType({WAVM::IR::ValueType::valueTypeId},  {WAVM::IR::ValueType::i32,           WAVM::IR::ValueType::valueTypeId,  WAVM::IR::ValueType::valueTypeId })
#define WAVM_WAIT(valueTypeId)                       WAVM::IR::FunctionType({WAVM::IR::ValueType::i32},          {WAVM::IR::ValueType::i32,           WAVM::IR::ValueType::valueTypeId,  WAVM::IR::ValueType::i64         })
#define WAVM_ATOMICRMW(valueTypeId)                  WAVM::IR::FunctionType({WAVM::IR::ValueType::valueTypeId},  {WAVM::IR::ValueType::i32,           WAVM::IR::ValueType::valueTypeId                                    })
#define WAVM_BULKCOPY                                WAVM::IR::FunctionType({},                                  {WAVM::IR::ValueType::i32,           WAVM::IR::ValueType::i32,          WAVM::IR::ValueType::i32         })

#define WAVM_LOAD_2(resultTypeId)                    WAVM::IR::FunctionType({WAVM::IR::ValueType::resultTypeId,WAVM::IR::ValueType::resultTypeId},                                                                     {WAVM::IR::ValueType::i32                                                                                })
#define WAVM_LOAD_3(resultTypeId)                    WAVM::IR::FunctionType({WAVM::IR::ValueType::resultTypeId,WAVM::IR::ValueType::resultTypeId,WAVM::IR::ValueType::resultTypeId},                                   {WAVM::IR::ValueType::i32                                                                                })
#define WAVM_LOAD_4(resultTypeId)                    WAVM::IR::FunctionType({WAVM::IR::ValueType::resultTypeId,WAVM::IR::ValueType::resultTypeId,WAVM::IR::ValueType::resultTypeId,WAVM::IR::ValueType::resultTypeId}, {WAVM::IR::ValueType::i32                                                                                })

#define WAVM_STORE_2(valueTypeId)                    WAVM::IR::FunctionType({}, {WAVM::IR::ValueType::i32, WAVM::IR::ValueType::valueTypeId,WAVM::IR::ValueType::valueTypeId                                                                  })
#define WAVM_STORE_3(valueTypeId)                    WAVM::IR::FunctionType({}, {WAVM::IR::ValueType::i32, WAVM::IR::ValueType::valueTypeId,WAVM::IR::ValueType::valueTypeId,WAVM::IR::ValueType::valueTypeId                                 })
#define WAVM_STORE_4(valueTypeId)                    WAVM::IR::FunctionType({}, {WAVM::IR::ValueType::i32, WAVM::IR::ValueType::valueTypeId,WAVM::IR::ValueType::valueTypeId,WAVM::IR::ValueType::valueTypeId,WAVM::IR::ValueType::valueTypeId})

// Enumerate the WebAssembly operators

#define WAVM_ENUM_CONTROL_OPERATORS(visitOp)                                                                                                                \
	visitOp(0x0002, block              , "block"                            , ControlStructureImm       , PARAMETRIC           , mvp                    )   \
	visitOp(0x0003, loop               , "loop"                             , ControlStructureImm       , PARAMETRIC           , mvp                    )   \
	visitOp(0x0004, if_                , "if"                               , ControlStructureImm       , PARAMETRIC           , mvp                    )   \
	visitOp(0x0005, else_              , "else"                             , NoImm                     , PARAMETRIC           , mvp                    )   \
	visitOp(0x000b, end                , "end"                              , NoImm                     , PARAMETRIC           , mvp                    )   \
	visitOp(0xfb02, try_               , "try"                              , ControlStructureImm       , PARAMETRIC           , exceptionHandling      )   \
	visitOp(0xfb03, catch_             , "catch"                            , ExceptionTypeImm          , PARAMETRIC           , exceptionHandling      )   \
	visitOp(0xfb04, catch_all          , "catch_all"                        , NoImm                     , PARAMETRIC           , exceptionHandling      )

#define WAVM_ENUM_PARAMETRIC_OPERATORS(visitOp)                                                                                                             \
/* Control flow                                                                                                                                          */ \
	visitOp(0x0000, unreachable        , "unreachable"                      , NoImm                     , PARAMETRIC           , mvp                    )   \
	visitOp(0x000c, br                 , "br"                               , BranchImm                 , PARAMETRIC           , mvp                    )   \
	visitOp(0x000d, br_if              , "br_if"                            , BranchImm                 , PARAMETRIC           , mvp                    )   \
	visitOp(0x000e, br_table           , "br_table"                         , BranchTableImm            , PARAMETRIC           , mvp                    )   \
	visitOp(0x000f, return_            , "return"                           , NoImm                     , PARAMETRIC           , mvp                    )   \
	visitOp(0x0010, call               , "call"                             , FunctionImm               , PARAMETRIC           , mvp                    )   \
	visitOp(0x0011, call_indirect      , "call_indirect"                    , CallIndirectImm           , PARAMETRIC           , mvp                    )   \
/* Stack manipulation                                                                                                                                    */ \
	visitOp(0x001a, drop               , "drop"                             , NoImm                     , PARAMETRIC           , mvp                    )   \
/* Variables                                                                                                                                             */ \
	visitOp(0x0020, local_get          , "local.get"                        , GetOrSetVariableImm<false>, PARAMETRIC           , mvp                    )   \
	visitOp(0x0021, local_set          , "local.set"                        , GetOrSetVariableImm<false>, PARAMETRIC           , mvp                    )   \
	visitOp(0x0022, local_tee          , "local.tee"                        , GetOrSetVariableImm<false>, PARAMETRIC           , mvp                    )   \
	visitOp(0x0023, global_get         , "global.get"                       , GetOrSetVariableImm<true> , PARAMETRIC           , mvp                    )   \
	visitOp(0x0024, global_set         , "global.set"                       , GetOrSetVariableImm<true> , PARAMETRIC           , mvp                    )   \
/* Table access                                                                                                                                          */ \
	visitOp(0x0025, table_get          , "table.get"                        , TableImm                  , PARAMETRIC           , referenceTypes         )   \
	visitOp(0x0026, table_set          , "table.set"                        , TableImm                  , PARAMETRIC           , referenceTypes         )   \
	visitOp(0xfc0f, table_grow         , "table.grow"                       , TableImm                  , PARAMETRIC           , referenceTypes         )   \
	visitOp(0xfc11, table_fill         , "table.fill"                       , TableImm                  , PARAMETRIC           , referenceTypes         )   \
/* Exceptions                                                                                                                                            */ \
	visitOp(0xfb00, throw_             , "throw"                            , ExceptionTypeImm          , PARAMETRIC           , exceptionHandling      )   \
	visitOp(0xfb01, rethrow            , "rethrow"                          , RethrowImm                , PARAMETRIC           , exceptionHandling      )   \
/* References                                                                                                                                            */ \
	visitOp(0x00d0, ref_null           , "ref.null"                         , ReferenceTypeImm          , PARAMETRIC           , referenceTypes         )   \
	visitOp(0x00d1, ref_is_null        , "ref.is_null"                      , NoImm                     , PARAMETRIC           , referenceTypes         )

#define WAVM_ENUM_OVERLOADED_OPERATORS(visitOp)                                                                                                             \
/*  visitOp(0x001b, select             , "select"                           , NoImm                     , PARAMETRIC           , mvp                    )*/ \
	visitOp(0x001c, select             , "select"                           , SelectImm                 , PARAMETRIC           , mvp                    )

#define WAVM_ENUM_NONCONTROL_NONPARAMETRIC_OPERATORS(visitOp)                                                                                                    \
	visitOp(0x0001, nop                , "nop"                              , NoImm                     , WAVM_NONE                 , mvp                    )   \
/* Memory                                                                                                                                                     */ \
	visitOp(0x0028, i32_load           , "i32.load"                         , LoadOrStoreImm<2>         , WAVM_LOAD(i32)            , mvp                    )   \
	visitOp(0x0029, i64_load           , "i64.load"                         , LoadOrStoreImm<3>         , WAVM_LOAD(i64)            , mvp                    )   \
	visitOp(0x002a, f32_load           , "f32.load"                         , LoadOrStoreImm<2>         , WAVM_LOAD(f32)            , mvp                    )   \
	visitOp(0x002b, f64_load           , "f64.load"                         , LoadOrStoreImm<3>         , WAVM_LOAD(f64)            , mvp                    )   \
	visitOp(0x002c, i32_load8_s        , "i32.load8_s"                      , LoadOrStoreImm<0>         , WAVM_LOAD(i32)            , mvp                    )   \
	visitOp(0x002d, i32_load8_u        , "i32.load8_u"                      , LoadOrStoreImm<0>         , WAVM_LOAD(i32)            , mvp                    )   \
	visitOp(0x002e, i32_load16_s       , "i32.load16_s"                     , LoadOrStoreImm<1>         , WAVM_LOAD(i32)            , mvp                    )   \
	visitOp(0x002f, i32_load16_u       , "i32.load16_u"                     , LoadOrStoreImm<1>         , WAVM_LOAD(i32)            , mvp                    )   \
	visitOp(0x0030, i64_load8_s        , "i64.load8_s"                      , LoadOrStoreImm<0>         , WAVM_LOAD(i64)            , mvp                    )   \
	visitOp(0x0031, i64_load8_u        , "i64.load8_u"                      , LoadOrStoreImm<0>         , WAVM_LOAD(i64)            , mvp                    )   \
	visitOp(0x0032, i64_load16_s       , "i64.load16_s"                     , LoadOrStoreImm<1>         , WAVM_LOAD(i64)            , mvp                    )   \
	visitOp(0x0033, i64_load16_u       , "i64.load16_u"                     , LoadOrStoreImm<1>         , WAVM_LOAD(i64)            , mvp                    )   \
	visitOp(0x0034, i64_load32_s       , "i64.load32_s"                     , LoadOrStoreImm<2>         , WAVM_LOAD(i64)            , mvp                    )   \
	visitOp(0x0035, i64_load32_u       , "i64.load32_u"                     , LoadOrStoreImm<2>         , WAVM_LOAD(i64)            , mvp                    )   \
	visitOp(0x0036, i32_store          , "i32.store"                        , LoadOrStoreImm<2>         , WAVM_STORE(i32)           , mvp                    )   \
	visitOp(0x0037, i64_store          , "i64.store"                        , LoadOrStoreImm<3>         , WAVM_STORE(i64)           , mvp                    )   \
	visitOp(0x0038, f32_store          , "f32.store"                        , LoadOrStoreImm<2>         , WAVM_STORE(f32)           , mvp                    )   \
	visitOp(0x0039, f64_store          , "f64.store"                        , LoadOrStoreImm<3>         , WAVM_STORE(f64)           , mvp                    )   \
	visitOp(0x003a, i32_store8         , "i32.store8"                       , LoadOrStoreImm<0>         , WAVM_STORE(i32)           , mvp                    )   \
	visitOp(0x003b, i32_store16        , "i32.store16"                      , LoadOrStoreImm<1>         , WAVM_STORE(i32)           , mvp                    )   \
	visitOp(0x003c, i64_store8         , "i64.store8"                       , LoadOrStoreImm<0>         , WAVM_STORE(i64)           , mvp                    )   \
	visitOp(0x003d, i64_store16        , "i64.store16"                      , LoadOrStoreImm<1>         , WAVM_STORE(i64)           , mvp                    )   \
	visitOp(0x003e, i64_store32        , "i64.store32"                      , LoadOrStoreImm<2>         , WAVM_STORE(i64)           , mvp                    )   \
	visitOp(0x003f, memory_size        , "memory.size"                      , MemoryImm                 , WAVM_NULLARY(i32)         , mvp                    )   \
	visitOp(0x0040, memory_grow        , "memory.grow"                      , MemoryImm                 , WAVM_UNARY(i32,i32)       , mvp                    )   \
/* Literals                                                                                                                                                   */ \
	visitOp(0x0041, i32_const          , "i32.const"                        , LiteralImm<I32>           , WAVM_NULLARY(i32)         , mvp                    )   \
	visitOp(0x0042, i64_const          , "i64.const"                        , LiteralImm<I64>           , WAVM_NULLARY(i64)         , mvp                    )   \
	visitOp(0x0043, f32_const          , "f32.const"                        , LiteralImm<F32>           , WAVM_NULLARY(f32)         , mvp                    )   \
	visitOp(0x0044, f64_const          , "f64.const"                        , LiteralImm<F64>           , WAVM_NULLARY(f64)         , mvp                    )   \
/* Comparisons                                                                                                                                                */ \
	visitOp(0x0045, i32_eqz            , "i32.eqz"                          , NoImm                     , WAVM_UNARY(i32,i32)       , mvp                    )   \
	visitOp(0x0046, i32_eq             , "i32.eq"                           , NoImm                     , WAVM_BINARY(i32,i32)      , mvp                    )   \
	visitOp(0x0047, i32_ne             , "i32.ne"                           , NoImm                     , WAVM_BINARY(i32,i32)      , mvp                    )   \
	visitOp(0x0048, i32_lt_s           , "i32.lt_s"                         , NoImm                     , WAVM_BINARY(i32,i32)      , mvp                    )   \
	visitOp(0x0049, i32_lt_u           , "i32.lt_u"                         , NoImm                     , WAVM_BINARY(i32,i32)      , mvp                    )   \
	visitOp(0x004a, i32_gt_s           , "i32.gt_s"                         , NoImm                     , WAVM_BINARY(i32,i32)      , mvp                    )   \
	visitOp(0x004b, i32_gt_u           , "i32.gt_u"                         , NoImm                     , WAVM_BINARY(i32,i32)      , mvp                    )   \
	visitOp(0x004c, i32_le_s           , "i32.le_s"                         , NoImm                     , WAVM_BINARY(i32,i32)      , mvp                    )   \
	visitOp(0x004d, i32_le_u           , "i32.le_u"                         , NoImm                     , WAVM_BINARY(i32,i32)      , mvp                    )   \
	visitOp(0x004e, i32_ge_s           , "i32.ge_s"                         , NoImm                     , WAVM_BINARY(i32,i32)      , mvp                    )   \
	visitOp(0x004f, i32_ge_u           , "i32.ge_u"                         , NoImm                     , WAVM_BINARY(i32,i32)      , mvp                    )   \
	visitOp(0x0050, i64_eqz            , "i64.eqz"                          , NoImm                     , WAVM_UNARY(i64,i32)       , mvp                    )   \
	visitOp(0x0051, i64_eq             , "i64.eq"                           , NoImm                     , WAVM_BINARY(i64,i32)      , mvp                    )   \
	visitOp(0x0052, i64_ne             , "i64.ne"                           , NoImm                     , WAVM_BINARY(i64,i32)      , mvp                    )   \
	visitOp(0x0053, i64_lt_s           , "i64.lt_s"                         , NoImm                     , WAVM_BINARY(i64,i32)      , mvp                    )   \
	visitOp(0x0054, i64_lt_u           , "i64.lt_u"                         , NoImm                     , WAVM_BINARY(i64,i32)      , mvp                    )   \
	visitOp(0x0055, i64_gt_s           , "i64.gt_s"                         , NoImm                     , WAVM_BINARY(i64,i32)      , mvp                    )   \
	visitOp(0x0056, i64_gt_u           , "i64.gt_u"                         , NoImm                     , WAVM_BINARY(i64,i32)      , mvp                    )   \
	visitOp(0x0057, i64_le_s           , "i64.le_s"                         , NoImm                     , WAVM_BINARY(i64,i32)      , mvp                    )   \
	visitOp(0x0058, i64_le_u           , "i64.le_u"                         , NoImm                     , WAVM_BINARY(i64,i32)      , mvp                    )   \
	visitOp(0x0059, i64_ge_s           , "i64.ge_s"                         , NoImm                     , WAVM_BINARY(i64,i32)      , mvp                    )   \
	visitOp(0x005a, i64_ge_u           , "i64.ge_u"                         , NoImm                     , WAVM_BINARY(i64,i32)      , mvp                    )   \
	visitOp(0x005b, f32_eq             , "f32.eq"                           , NoImm                     , WAVM_BINARY(f32,i32)      , mvp                    )   \
	visitOp(0x005c, f32_ne             , "f32.ne"                           , NoImm                     , WAVM_BINARY(f32,i32)      , mvp                    )   \
	visitOp(0x005d, f32_lt             , "f32.lt"                           , NoImm                     , WAVM_BINARY(f32,i32)      , mvp                    )   \
	visitOp(0x005e, f32_gt             , "f32.gt"                           , NoImm                     , WAVM_BINARY(f32,i32)      , mvp                    )   \
	visitOp(0x005f, f32_le             , "f32.le"                           , NoImm                     , WAVM_BINARY(f32,i32)      , mvp                    )   \
	visitOp(0x0060, f32_ge             , "f32.ge"                           , NoImm                     , WAVM_BINARY(f32,i32)      , mvp                    )   \
	visitOp(0x0061, f64_eq             , "f64.eq"                           , NoImm                     , WAVM_BINARY(f64,i32)      , mvp                    )   \
	visitOp(0x0062, f64_ne             , "f64.ne"                           , NoImm                     , WAVM_BINARY(f64,i32)      , mvp                    )   \
	visitOp(0x0063, f64_lt             , "f64.lt"                           , NoImm                     , WAVM_BINARY(f64,i32)      , mvp                    )   \
	visitOp(0x0064, f64_gt             , "f64.gt"                           , NoImm                     , WAVM_BINARY(f64,i32)      , mvp                    )   \
	visitOp(0x0065, f64_le             , "f64.le"                           , NoImm                     , WAVM_BINARY(f64,i32)      , mvp                    )   \
	visitOp(0x0066, f64_ge             , "f64.ge"                           , NoImm                     , WAVM_BINARY(f64,i32)      , mvp                    )   \
/* i32 arithmetic                                                                                                                                             */ \
	visitOp(0x0067, i32_clz            , "i32.clz"                          , NoImm                     , WAVM_UNARY(i32,i32)       , mvp                    )   \
	visitOp(0x0068, i32_ctz            , "i32.ctz"                          , NoImm                     , WAVM_UNARY(i32,i32)       , mvp                    )   \
	visitOp(0x0069, i32_popcnt         , "i32.popcnt"                       , NoImm                     , WAVM_UNARY(i32,i32)       , mvp                    )   \
	visitOp(0x006a, i32_add            , "i32.add"                          , NoImm                     , WAVM_BINARY(i32,i32)      , mvp                    )   \
	visitOp(0x006b, i32_sub            , "i32.sub"                          , NoImm                     , WAVM_BINARY(i32,i32)      , mvp                    )   \
	visitOp(0x006c, i32_mul            , "i32.mul"                          , NoImm                     , WAVM_BINARY(i32,i32)      , mvp                    )   \
	visitOp(0x006d, i32_div_s          , "i32.div_s"                        , NoImm                     , WAVM_BINARY(i32,i32)      , mvp                    )   \
	visitOp(0x006e, i32_div_u          , "i32.div_u"                        , NoImm                     , WAVM_BINARY(i32,i32)      , mvp                    )   \
	visitOp(0x006f, i32_rem_s          , "i32.rem_s"                        , NoImm                     , WAVM_BINARY(i32,i32)      , mvp                    )   \
	visitOp(0x0070, i32_rem_u          , "i32.rem_u"                        , NoImm                     , WAVM_BINARY(i32,i32)      , mvp                    )   \
	visitOp(0x0071, i32_and_           , "i32.and"                          , NoImm                     , WAVM_BINARY(i32,i32)      , mvp                    )   \
	visitOp(0x0072, i32_or_            , "i32.or"                           , NoImm                     , WAVM_BINARY(i32,i32)      , mvp                    )   \
	visitOp(0x0073, i32_xor_           , "i32.xor"                          , NoImm                     , WAVM_BINARY(i32,i32)      , mvp                    )   \
	visitOp(0x0074, i32_shl            , "i32.shl"                          , NoImm                     , WAVM_BINARY(i32,i32)      , mvp                    )   \
	visitOp(0x0075, i32_shr_s          , "i32.shr_s"                        , NoImm                     , WAVM_BINARY(i32,i32)      , mvp                    )   \
	visitOp(0x0076, i32_shr_u          , "i32.shr_u"                        , NoImm                     , WAVM_BINARY(i32,i32)      , mvp                    )   \
	visitOp(0x0077, i32_rotl           , "i32.rotl"                         , NoImm                     , WAVM_BINARY(i32,i32)      , mvp                    )   \
	visitOp(0x0078, i32_rotr           , "i32.rotr"                         , NoImm                     , WAVM_BINARY(i32,i32)      , mvp                    )   \
/* i64 arithmetic                                                                                                                                             */ \
	visitOp(0x0079, i64_clz            , "i64.clz"                          , NoImm                     , WAVM_UNARY(i64,i64)       , mvp                    )   \
	visitOp(0x007a, i64_ctz            , "i64.ctz"                          , NoImm                     , WAVM_UNARY(i64,i64)       , mvp                    )   \
	visitOp(0x007b, i64_popcnt         , "i64.popcnt"                       , NoImm                     , WAVM_UNARY(i64,i64)       , mvp                    )   \
	visitOp(0x007c, i64_add            , "i64.add"                          , NoImm                     , WAVM_BINARY(i64,i64)      , mvp                    )   \
	visitOp(0x007d, i64_sub            , "i64.sub"                          , NoImm                     , WAVM_BINARY(i64,i64)      , mvp                    )   \
	visitOp(0x007e, i64_mul            , "i64.mul"                          , NoImm                     , WAVM_BINARY(i64,i64)      , mvp                    )   \
	visitOp(0x007f, i64_div_s          , "i64.div_s"                        , NoImm                     , WAVM_BINARY(i64,i64)      , mvp                    )   \
	visitOp(0x0080, i64_div_u          , "i64.div_u"                        , NoImm                     , WAVM_BINARY(i64,i64)      , mvp                    )   \
	visitOp(0x0081, i64_rem_s          , "i64.rem_s"                        , NoImm                     , WAVM_BINARY(i64,i64)      , mvp                    )   \
	visitOp(0x0082, i64_rem_u          , "i64.rem_u"                        , NoImm                     , WAVM_BINARY(i64,i64)      , mvp                    )   \
	visitOp(0x0083, i64_and_           , "i64.and"                          , NoImm                     , WAVM_BINARY(i64,i64)      , mvp                    )   \
	visitOp(0x0084, i64_or_            , "i64.or"                           , NoImm                     , WAVM_BINARY(i64,i64)      , mvp                    )   \
	visitOp(0x0085, i64_xor_           , "i64.xor"                          , NoImm                     , WAVM_BINARY(i64,i64)      , mvp                    )   \
	visitOp(0x0086, i64_shl            , "i64.shl"                          , NoImm                     , WAVM_BINARY(i64,i64)      , mvp                    )   \
	visitOp(0x0087, i64_shr_s          , "i64.shr_s"                        , NoImm                     , WAVM_BINARY(i64,i64)      , mvp                    )   \
	visitOp(0x0088, i64_shr_u          , "i64.shr_u"                        , NoImm                     , WAVM_BINARY(i64,i64)      , mvp                    )   \
	visitOp(0x0089, i64_rotl           , "i64.rotl"                         , NoImm                     , WAVM_BINARY(i64,i64)      , mvp                    )   \
	visitOp(0x008a, i64_rotr           , "i64.rotr"                         , NoImm                     , WAVM_BINARY(i64,i64)      , mvp                    )   \
/* f32 arithmetic                                                                                                                                             */ \
	visitOp(0x008b, f32_abs            , "f32.abs"                          , NoImm                     , WAVM_UNARY(f32,f32)       , mvp                    )   \
	visitOp(0x008c, f32_neg            , "f32.neg"                          , NoImm                     , WAVM_UNARY(f32,f32)       , mvp                    )   \
	visitOp(0x008d, f32_ceil           , "f32.ceil"                         , NoImm                     , WAVM_UNARY(f32,f32)       , mvp                    )   \
	visitOp(0x008e, f32_floor          , "f32.floor"                        , NoImm                     , WAVM_UNARY(f32,f32)       , mvp                    )   \
	visitOp(0x008f, f32_trunc          , "f32.trunc"                        , NoImm                     , WAVM_UNARY(f32,f32)       , mvp                    )   \
	visitOp(0x0090, f32_nearest        , "f32.nearest"                      , NoImm                     , WAVM_UNARY(f32,f32)       , mvp                    )   \
	visitOp(0x0091, f32_sqrt           , "f32.sqrt"                         , NoImm                     , WAVM_UNARY(f32,f32)       , mvp                    )   \
	visitOp(0x0092, f32_add            , "f32.add"                          , NoImm                     , WAVM_BINARY(f32,f32)      , mvp                    )   \
	visitOp(0x0093, f32_sub            , "f32.sub"                          , NoImm                     , WAVM_BINARY(f32,f32)      , mvp                    )   \
	visitOp(0x0094, f32_mul            , "f32.mul"                          , NoImm                     , WAVM_BINARY(f32,f32)      , mvp                    )   \
	visitOp(0x0095, f32_div            , "f32.div"                          , NoImm                     , WAVM_BINARY(f32,f32)      , mvp                    )   \
	visitOp(0x0096, f32_min            , "f32.min"                          , NoImm                     , WAVM_BINARY(f32,f32)      , mvp                    )   \
	visitOp(0x0097, f32_max            , "f32.max"                          , NoImm                     , WAVM_BINARY(f32,f32)      , mvp                    )   \
	visitOp(0x0098, f32_copysign       , "f32.copysign"                     , NoImm                     , WAVM_BINARY(f32,f32)      , mvp                    )   \
/* f64 arithmetic                                                                                                                                             */ \
	visitOp(0x0099, f64_abs            , "f64.abs"                          , NoImm                     , WAVM_UNARY(f64,f64)       , mvp                    )   \
	visitOp(0x009a, f64_neg            , "f64.neg"                          , NoImm                     , WAVM_UNARY(f64,f64)       , mvp                    )   \
	visitOp(0x009b, f64_ceil           , "f64.ceil"                         , NoImm                     , WAVM_UNARY(f64,f64)       , mvp                    )   \
	visitOp(0x009c, f64_floor          , "f64.floor"                        , NoImm                     , WAVM_UNARY(f64,f64)       , mvp                    )   \
	visitOp(0x009d, f64_trunc          , "f64.trunc"                        , NoImm                     , WAVM_UNARY(f64,f64)       , mvp                    )   \
	visitOp(0x009e, f64_nearest        , "f64.nearest"                      , NoImm                     , WAVM_UNARY(f64,f64)       , mvp                    )   \
	visitOp(0x009f, f64_sqrt           , "f64.sqrt"                         , NoImm                     , WAVM_UNARY(f64,f64)       , mvp                    )   \
	visitOp(0x00a0, f64_add            , "f64.add"                          , NoImm                     , WAVM_BINARY(f64,f64)      , mvp                    )   \
	visitOp(0x00a1, f64_sub            , "f64.sub"                          , NoImm                     , WAVM_BINARY(f64,f64)      , mvp                    )   \
	visitOp(0x00a2, f64_mul            , "f64.mul"                          , NoImm                     , WAVM_BINARY(f64,f64)      , mvp                    )   \
	visitOp(0x00a3, f64_div            , "f64.div"                          , NoImm                     , WAVM_BINARY(f64,f64)      , mvp                    )   \
	visitOp(0x00a4, f64_min            , "f64.min"                          , NoImm                     , WAVM_BINARY(f64,f64)      , mvp                    )   \
	visitOp(0x00a5, f64_max            , "f64.max"                          , NoImm                     , WAVM_BINARY(f64,f64)      , mvp                    )   \
	visitOp(0x00a6, f64_copysign       , "f64.copysign"                     , NoImm                     , WAVM_BINARY(f64,f64)      , mvp                    )   \
/* Conversions                                                                                                                                                */ \
	visitOp(0x00a7, i32_wrap_i64       , "i32.wrap_i64"                     , NoImm                     , WAVM_UNARY(i64,i32)       , mvp                    )   \
	visitOp(0x00a8, i32_trunc_f32_s    , "i32.trunc_f32_s"                  , NoImm                     , WAVM_UNARY(f32,i32)       , mvp                    )   \
	visitOp(0x00a9, i32_trunc_f32_u    , "i32.trunc_f32_u"                  , NoImm                     , WAVM_UNARY(f32,i32)       , mvp                    )   \
	visitOp(0x00aa, i32_trunc_f64_s    , "i32.trunc_f64_s"                  , NoImm                     , WAVM_UNARY(f64,i32)       , mvp                    )   \
	visitOp(0x00ab, i32_trunc_f64_u    , "i32.trunc_f64_u"                  , NoImm                     , WAVM_UNARY(f64,i32)       , mvp                    )   \
	visitOp(0x00ac, i64_extend_i32_s   , "i64.extend_i32_s"                 , NoImm                     , WAVM_UNARY(i32,i64)       , mvp                    )   \
	visitOp(0x00ad, i64_extend_i32_u   , "i64.extend_i32_u"                 , NoImm                     , WAVM_UNARY(i32,i64)       , mvp                    )   \
	visitOp(0x00ae, i64_trunc_f32_s    , "i64.trunc_f32_s"                  , NoImm                     , WAVM_UNARY(f32,i64)       , mvp                    )   \
	visitOp(0x00af, i64_trunc_f32_u    , "i64.trunc_f32_u"                  , NoImm                     , WAVM_UNARY(f32,i64)       , mvp                    )   \
	visitOp(0x00b0, i64_trunc_f64_s    , "i64.trunc_f64_s"                  , NoImm                     , WAVM_UNARY(f64,i64)       , mvp                    )   \
	visitOp(0x00b1, i64_trunc_f64_u    , "i64.trunc_f64_u"                  , NoImm                     , WAVM_UNARY(f64,i64)       , mvp                    )   \
	visitOp(0x00b2, f32_convert_i32_s  , "f32.convert_i32_s"                , NoImm                     , WAVM_UNARY(i32,f32)       , mvp                    )   \
	visitOp(0x00b3, f32_convert_i32_u  , "f32.convert_i32_u"                , NoImm                     , WAVM_UNARY(i32,f32)       , mvp                    )   \
	visitOp(0x00b4, f32_convert_i64_s  , "f32.convert_i64_s"                , NoImm                     , WAVM_UNARY(i64,f32)       , mvp                    )   \
	visitOp(0x00b5, f32_convert_i64_u  , "f32.convert_i64_u"                , NoImm                     , WAVM_UNARY(i64,f32)       , mvp                    )   \
	visitOp(0x00b6, f32_demote_f64     , "f32.demote_f64"                   , NoImm                     , WAVM_UNARY(f64,f32)       , mvp                    )   \
	visitOp(0x00b7, f64_convert_i32_s  , "f64.convert_i32_s"                , NoImm                     , WAVM_UNARY(i32,f64)       , mvp                    )   \
	visitOp(0x00b8, f64_convert_i32_u  , "f64.convert_i32_u"                , NoImm                     , WAVM_UNARY(i32,f64)       , mvp                    )   \
	visitOp(0x00b9, f64_convert_i64_s  , "f64.convert_i64_s"                , NoImm                     , WAVM_UNARY(i64,f64)       , mvp                    )   \
	visitOp(0x00ba, f64_convert_i64_u  , "f64.convert_i64_u"                , NoImm                     , WAVM_UNARY(i64,f64)       , mvp                    )   \
	visitOp(0x00bb, f64_promote_f32    , "f64.promote_f32"                  , NoImm                     , WAVM_UNARY(f32,f64)       , mvp                    )   \
	visitOp(0x00bc, i32_reinterpret_f32, "i32.reinterpret_f32"              , NoImm                     , WAVM_UNARY(f32,i32)       , mvp                    )   \
	visitOp(0x00bd, i64_reinterpret_f64, "i64.reinterpret_f64"              , NoImm                     , WAVM_UNARY(f64,i64)       , mvp                    )   \
	visitOp(0x00be, f32_reinterpret_i32, "f32.reinterpret_i32"              , NoImm                     , WAVM_UNARY(i32,f32)       , mvp                    )   \
	visitOp(0x00bf, f64_reinterpret_i64, "f64.reinterpret_i64"              , NoImm                     , WAVM_UNARY(i64,f64)       , mvp                    )   \
/* 8- and 16-bit sign extension operators                                                                                                                     */ \
	visitOp(0x00c0, i32_extend8_s             , "i32.extend8_s"             , NoImm                     , WAVM_UNARY(i32,i32)       , signExtension          )   \
	visitOp(0x00c1, i32_extend16_s            , "i32.extend16_s"            , NoImm                     , WAVM_UNARY(i32,i32)       , signExtension          )   \
	visitOp(0x00c2, i64_extend8_s             , "i64.extend8_s"             , NoImm                     , WAVM_UNARY(i64,i64)       , signExtension          )   \
	visitOp(0x00c3, i64_extend16_s            , "i64.extend16_s"            , NoImm                     , WAVM_UNARY(i64,i64)       , signExtension          )   \
	visitOp(0x00c4, i64_extend32_s            , "i64.extend32_s"            , NoImm                     , WAVM_UNARY(i64,i64)       , signExtension          )   \
/* Reference type operators                                                                                                                                   */ \
	visitOp(0x00d2, ref_func                  , "ref.func"                  , FunctionRefImm            , WAVM_NULLARY(funcref)     , referenceTypes         )   \
/* Saturating float->int truncation operators                                                                                                                 */ \
	visitOp(0xfc00, i32_trunc_sat_f32_s       , "i32.trunc_sat_f32_s"       , NoImm                     , WAVM_UNARY(f32,i32)       , nonTrappingFloatToInt  )   \
	visitOp(0xfc01, i32_trunc_sat_f32_u       , "i32.trunc_sat_f32_u"       , NoImm                     , WAVM_UNARY(f32,i32)       , nonTrappingFloatToInt  )   \
	visitOp(0xfc02, i32_trunc_sat_f64_s       , "i32.trunc_sat_f64_s"       , NoImm                     , WAVM_UNARY(f64,i32)       , nonTrappingFloatToInt  )   \
	visitOp(0xfc03, i32_trunc_sat_f64_u       , "i32.trunc_sat_f64_u"       , NoImm                     , WAVM_UNARY(f64,i32)       , nonTrappingFloatToInt  )   \
	visitOp(0xfc04, i64_trunc_sat_f32_s       , "i64.trunc_sat_f32_s"       , NoImm                     , WAVM_UNARY(f32,i64)       , nonTrappingFloatToInt  )   \
	visitOp(0xfc05, i64_trunc_sat_f32_u       , "i64.trunc_sat_f32_u"       , NoImm                     , WAVM_UNARY(f32,i64)       , nonTrappingFloatToInt  )   \
	visitOp(0xfc06, i64_trunc_sat_f64_s       , "i64.trunc_sat_f64_s"       , NoImm                     , WAVM_UNARY(f64,i64)       , nonTrappingFloatToInt  )   \
	visitOp(0xfc07, i64_trunc_sat_f64_u       , "i64.trunc_sat_f64_u"       , NoImm                     , WAVM_UNARY(f64,i64)       , nonTrappingFloatToInt  )   \
/* Bulk memory/table operators                                                                                                                                */ \
	visitOp(0xfc08, memory_init               , "memory.init"               , DataSegmentAndMemImm      , WAVM_BULKCOPY             , bulkMemoryOperations   )   \
	visitOp(0xfc09, data_drop                 , "data.drop"                 , DataSegmentImm            , WAVM_NONE                 , bulkMemoryOperations   )   \
	visitOp(0xfc0a, memory_copy               , "memory.copy"               , MemoryCopyImm             , WAVM_BULKCOPY             , bulkMemoryOperations   )   \
	visitOp(0xfc0b, memory_fill               , "memory.fill"               , MemoryImm                 , WAVM_BULKCOPY             , bulkMemoryOperations   )   \
	visitOp(0xfc0c, table_init                , "table.init"                , ElemSegmentAndTableImm    , WAVM_BULKCOPY             , bulkMemoryOperations   )   \
	visitOp(0xfc0d, elem_drop                 , "elem.drop"                 , ElemSegmentImm            , WAVM_NONE                 , bulkMemoryOperations   )   \
	visitOp(0xfc0e, table_copy                , "table.copy"                , TableCopyImm              , WAVM_BULKCOPY             , bulkMemoryOperations   )   \
	visitOp(0xfc10, table_size                , "table.size"                , TableImm                  , WAVM_NULLARY(i32)         , referenceTypes         )   \
/* v128 load/store                                                                                                                                            */ \
	visitOp(0xfd00, v128_load                 , "v128.load"                 , LoadOrStoreImm<4>         , WAVM_LOAD(v128)           , simd                   )   \
	visitOp(0xfd01, i16x8_load8x8_s           , "i16x8.load8x8_s"           , LoadOrStoreImm<3>         , WAVM_LOAD(v128)           , simd                   )   \
	visitOp(0xfd02, i16x8_load8x8_u           , "i16x8.load8x8_u"           , LoadOrStoreImm<3>         , WAVM_LOAD(v128)           , simd                   )   \
	visitOp(0xfd03, i32x4_load16x4_s          , "i32x4.load16x4_s"          , LoadOrStoreImm<3>         , WAVM_LOAD(v128)           , simd                   )   \
	visitOp(0xfd04, i32x4_load16x4_u          , "i32x4.load16x4_u"          , LoadOrStoreImm<3>         , WAVM_LOAD(v128)           , simd                   )   \
	visitOp(0xfd05, i64x2_load32x2_s          , "i64x2.load32x2_s"          , LoadOrStoreImm<3>         , WAVM_LOAD(v128)           , simd                   )   \
	visitOp(0xfd06, i64x2_load32x2_u          , "i64x2.load32x2_u"          , LoadOrStoreImm<3>         , WAVM_LOAD(v128)           , simd                   )   \
	visitOp(0xfd07, v8x16_load_splat          , "v8x16.load_splat"          , LoadOrStoreImm<0>         , WAVM_LOAD(v128)           , simd                   )   \
	visitOp(0xfd08, v16x8_load_splat          , "v16x8.load_splat"          , LoadOrStoreImm<1>         , WAVM_LOAD(v128)           , simd                   )   \
	visitOp(0xfd09, v32x4_load_splat          , "v32x4.load_splat"          , LoadOrStoreImm<2>         , WAVM_LOAD(v128)           , simd                   )   \
	visitOp(0xfd0a, v64x2_load_splat          , "v64x2.load_splat"          , LoadOrStoreImm<3>         , WAVM_LOAD(v128)           , simd                   )   \
	visitOp(0xfd0b, v128_store                , "v128.store"                , LoadOrStoreImm<4>         , WAVM_STORE(v128)          , simd                   )   \
	visitOp(0xfd0c, v128_const                , "v128.const"                , LiteralImm<V128>          , WAVM_NULLARY(v128)        , simd                   )   \
	visitOp(0xfd0d, v8x16_shuffle             , "v8x16.shuffle"             , ShuffleImm<16>            , WAVM_BINARY(v128,v128)    , simd                   )   \
	visitOp(0xfd0e, v8x16_swizzle             , "v8x16.swizzle"             , NoImm                     , WAVM_BINARY(v128,v128)    , simd                   )   \
	visitOp(0xfd0f, i8x16_splat               , "i8x16.splat"               , NoImm                     , WAVM_UNARY(i32,v128)      , simd                   )   \
	visitOp(0xfd10, i16x8_splat               , "i16x8.splat"               , NoImm                     , WAVM_UNARY(i32,v128)      , simd                   )   \
	visitOp(0xfd11, i32x4_splat               , "i32x4.splat"               , NoImm                     , WAVM_UNARY(i32,v128)      , simd                   )   \
	visitOp(0xfd12, i64x2_splat               , "i64x2.splat"               , NoImm                     , WAVM_UNARY(i64,v128)      , simd                   )   \
	visitOp(0xfd13, f32x4_splat               , "f32x4.splat"               , NoImm                     , WAVM_UNARY(f32,v128)      , simd                   )   \
	visitOp(0xfd14, f64x2_splat               , "f64x2.splat"               , NoImm                     , WAVM_UNARY(f64,v128)      , simd                   )   \
	visitOp(0xfd15, i8x16_extract_lane_s      , "i8x16.extract_lane_s"      , LaneIndexImm<16>          , WAVM_UNARY(v128,i32)      , simd                   )   \
	visitOp(0xfd16, i8x16_extract_lane_u      , "i8x16.extract_lane_u"      , LaneIndexImm<16>          , WAVM_UNARY(v128,i32)      , simd                   )   \
	visitOp(0xfd17, i8x16_replace_lane        , "i8x16.replace_lane"        , LaneIndexImm<16>          , WAVM_V_VS(v128,i32)       , simd                   )   \
	visitOp(0xfd18, i16x8_extract_lane_s      , "i16x8.extract_lane_s"      , LaneIndexImm<8>           , WAVM_UNARY(v128,i32)      , simd                   )   \
	visitOp(0xfd19, i16x8_extract_lane_u      , "i16x8.extract_lane_u"      , LaneIndexImm<8>           , WAVM_UNARY(v128,i32)      , simd                   )   \
	visitOp(0xfd1a, i16x8_replace_lane        , "i16x8.replace_lane"        , LaneIndexImm<8>           , WAVM_V_VS(v128,i32)       , simd                   )   \
	visitOp(0xfd1b, i32x4_extract_lane        , "i32x4.extract_lane"        , LaneIndexImm<4>           , WAVM_UNARY(v128,i32)      , simd                   )   \
	visitOp(0xfd1c, i32x4_replace_lane        , "i32x4.replace_lane"        , LaneIndexImm<4>           , WAVM_V_VS(v128,i32)       , simd                   )   \
	visitOp(0xfd1d, i64x2_extract_lane        , "i64x2.extract_lane"        , LaneIndexImm<2>           , WAVM_UNARY(v128,i64)      , simd                   )   \
	visitOp(0xfd1e, i64x2_replace_lane        , "i64x2.replace_lane"        , LaneIndexImm<2>           , WAVM_V_VS(v128,i64)       , simd                   )   \
	visitOp(0xfd1f, f32x4_extract_lane        , "f32x4.extract_lane"        , LaneIndexImm<4>           , WAVM_UNARY(v128,f32)      , simd                   )   \
	visitOp(0xfd20, f32x4_replace_lane        , "f32x4.replace_lane"        , LaneIndexImm<4>           , WAVM_V_VS(v128,f32)       , simd                   )   \
	visitOp(0xfd21, f64x2_extract_lane        , "f64x2.extract_lane"        , LaneIndexImm<2>           , WAVM_UNARY(v128,f64)      , simd                   )   \
	visitOp(0xfd22, f64x2_replace_lane        , "f64x2.replace_lane"        , LaneIndexImm<2>           , WAVM_V_VS(v128,f64)       , simd                   )   \
/* v128 comparisons                                                                                                                                           */ \
	visitOp(0xfd23, i8x16_eq                  , "i8x16.eq"                  , NoImm                     , WAVM_BINARY(v128,v128)    , simd                   )   \
	visitOp(0xfd24, i8x16_ne                  , "i8x16.ne"                  , NoImm                     , WAVM_BINARY(v128,v128)    , simd                   )   \
	visitOp(0xfd25, i8x16_lt_s                , "i8x16.lt_s"                , NoImm                     , WAVM_BINARY(v128,v128)    , simd                   )   \
	visitOp(0xfd26, i8x16_lt_u                , "i8x16.lt_u"                , NoImm                     , WAVM_BINARY(v128,v128)    , simd                   )   \
	visitOp(0xfd27, i8x16_gt_s                , "i8x16.gt_s"                , NoImm                     , WAVM_BINARY(v128,v128)    , simd                   )   \
	visitOp(0xfd28, i8x16_gt_u                , "i8x16.gt_u"                , NoImm                     , WAVM_BINARY(v128,v128)    , simd                   )   \
	visitOp(0xfd29, i8x16_le_s                , "i8x16.le_s"                , NoImm                     , WAVM_BINARY(v128,v128)    , simd                   )   \
	visitOp(0xfd2a, i8x16_le_u                , "i8x16.le_u"                , NoImm                     , WAVM_BINARY(v128,v128)    , simd                   )   \
	visitOp(0xfd2b, i8x16_ge_s                , "i8x16.ge_s"                , NoImm                     , WAVM_BINARY(v128,v128)    , simd                   )   \
	visitOp(0xfd2c, i8x16_ge_u                , "i8x16.ge_u"                , NoImm                     , WAVM_BINARY(v128,v128)    , simd                   )   \
	visitOp(0xfd2d, i16x8_eq                  , "i16x8.eq"                  , NoImm                     , WAVM_BINARY(v128,v128)    , simd                   )   \
	visitOp(0xfd2e, i16x8_ne                  , "i16x8.ne"                  , NoImm                     , WAVM_BINARY(v128,v128)    , simd                   )   \
	visitOp(0xfd2f, i16x8_lt_s                , "i16x8.lt_s"                , NoImm                     , WAVM_BINARY(v128,v128)    , simd                   )   \
	visitOp(0xfd30, i16x8_lt_u                , "i16x8.lt_u"                , NoImm                     , WAVM_BINARY(v128,v128)    , simd                   )   \
	visitOp(0xfd31, i16x8_gt_s                , "i16x8.gt_s"                , NoImm                     , WAVM_BINARY(v128,v128)    , simd                   )   \
	visitOp(0xfd32, i16x8_gt_u                , "i16x8.gt_u"                , NoImm                     , WAVM_BINARY(v128,v128)    , simd                   )   \
	visitOp(0xfd33, i16x8_le_s                , "i16x8.le_s"                , NoImm                     , WAVM_BINARY(v128,v128)    , simd                   )   \
	visitOp(0xfd34, i16x8_le_u                , "i16x8.le_u"                , NoImm                     , WAVM_BINARY(v128,v128)    , simd                   )   \
	visitOp(0xfd35, i16x8_ge_s                , "i16x8.ge_s"                , NoImm                     , WAVM_BINARY(v128,v128)    , simd                   )   \
	visitOp(0xfd36, i16x8_ge_u                , "i16x8.ge_u"                , NoImm                     , WAVM_BINARY(v128,v128)    , simd                   )   \
	visitOp(0xfd37, i32x4_eq                  , "i32x4.eq"                  , NoImm                     , WAVM_BINARY(v128,v128)    , simd                   )   \
	visitOp(0xfd38, i32x4_ne                  , "i32x4.ne"                  , NoImm                     , WAVM_BINARY(v128,v128)    , simd                   )   \
	visitOp(0xfd39, i32x4_lt_s                , "i32x4.lt_s"                , NoImm                     , WAVM_BINARY(v128,v128)    , simd                   )   \
	visitOp(0xfd3a, i32x4_lt_u                , "i32x4.lt_u"                , NoImm                     , WAVM_BINARY(v128,v128)    , simd                   )   \
	visitOp(0xfd3b, i32x4_gt_s                , "i32x4.gt_s"                , NoImm                     , WAVM_BINARY(v128,v128)    , simd                   )   \
	visitOp(0xfd3c, i32x4_gt_u                , "i32x4.gt_u"                , NoImm                     , WAVM_BINARY(v128,v128)    , simd                   )   \
	visitOp(0xfd3d, i32x4_le_s                , "i32x4.le_s"                , NoImm                     , WAVM_BINARY(v128,v128)    , simd                   )   \
	visitOp(0xfd3e, i32x4_le_u                , "i32x4.le_u"                , NoImm                     , WAVM_BINARY(v128,v128)    , simd                   )   \
	visitOp(0xfd3f, i32x4_ge_s                , "i32x4.ge_s"                , NoImm                     , WAVM_BINARY(v128,v128)    , simd                   )   \
	visitOp(0xfd40, i32x4_ge_u                , "i32x4.ge_u"                , NoImm                     , WAVM_BINARY(v128,v128)    , simd                   )   \
	visitOp(0xfd41, f32x4_eq                  , "f32x4.eq"                  , NoImm                     , WAVM_BINARY(v128,v128)    , simd                   )   \
	visitOp(0xfd42, f32x4_ne                  , "f32x4.ne"                  , NoImm                     , WAVM_BINARY(v128,v128)    , simd                   )   \
	visitOp(0xfd43, f32x4_lt                  , "f32x4.lt"                  , NoImm                     , WAVM_BINARY(v128,v128)    , simd                   )   \
	visitOp(0xfd44, f32x4_gt                  , "f32x4.gt"                  , NoImm                     , WAVM_BINARY(v128,v128)    , simd                   )   \
	visitOp(0xfd45, f32x4_le                  , "f32x4.le"                  , NoImm                     , WAVM_BINARY(v128,v128)    , simd                   )   \
	visitOp(0xfd46, f32x4_ge                  , "f32x4.ge"                  , NoImm                     , WAVM_BINARY(v128,v128)    , simd                   )   \
	visitOp(0xfd47, f64x2_eq                  , "f64x2.eq"                  , NoImm                     , WAVM_BINARY(v128,v128)    , simd                   )   \
	visitOp(0xfd48, f64x2_ne                  , "f64x2.ne"                  , NoImm                     , WAVM_BINARY(v128,v128)    , simd                   )   \
	visitOp(0xfd49, f64x2_lt                  , "f64x2.lt"                  , NoImm                     , WAVM_BINARY(v128,v128)    , simd                   )   \
	visitOp(0xfd4a, f64x2_gt                  , "f64x2.gt"                  , NoImm                     , WAVM_BINARY(v128,v128)    , simd                   )   \
	visitOp(0xfd4b, f64x2_le                  , "f64x2.le"                  , NoImm                     , WAVM_BINARY(v128,v128)    , simd                   )   \
	visitOp(0xfd4c, f64x2_ge                  , "f64x2.ge"                  , NoImm                     , WAVM_BINARY(v128,v128)    , simd                   )   \
/* v128 bitwise                                                                                                                                               */ \
	visitOp(0xfd4d, v128_not                  , "v128.not"                  , NoImm                     , WAVM_UNARY(v128,v128)     , simd                   )   \
	visitOp(0xfd4e, v128_and                  , "v128.and"                  , NoImm                     , WAVM_BINARY(v128,v128)    , simd                   )   \
	visitOp(0xfd4f, v128_andnot               , "v128.andnot"               , NoImm                     , WAVM_BINARY(v128,v128)    , simd                   )   \
	visitOp(0xfd50, v128_or                   , "v128.or"                   , NoImm                     , WAVM_BINARY(v128,v128)    , simd                   )   \
	visitOp(0xfd51, v128_xor                  , "v128.xor"                  , NoImm                     , WAVM_BINARY(v128,v128)    , simd                   )   \
	visitOp(0xfd52, v128_bitselect            , "v128.bitselect"            , NoImm                     , WAVM_VECTORSELECT(v128)   , simd                   )   \
/*  visitOp(0xfd53, ...                       , ...                         , ...                       , ...                       , ...                    )*/ \
/*  visitOp(0xfd54, ...                       , ...                         , ...                       , ...                       , ...                    )*/ \
/*  visitOp(0xfd55, ...                       , ...                         , ...                       , ...                       , ...                    )*/ \
/*  visitOp(0xfd56, ...                       , ...                         , ...                       , ...                       , ...                    )*/ \
/*  visitOp(0xfd57, ...                       , ...                         , ...                       , ...                       , ...                    )*/ \
/*  visitOp(0xfd58, ...                       , ...                         , ...                       , ...                       , ...                    )*/ \
/*  visitOp(0xfd59, ...                       , ...                         , ...                       , ...                       , ...                    )*/ \
/*  visitOp(0xfd5a, ...                       , ...                         , ...                       , ...                       , ...                    )*/ \
/*  visitOp(0xfd5b, ...                       , ...                         , ...                       , ...                       , ...                    )*/ \
/*  visitOp(0xfd5c, ...                       , ...                         , ...                       , ...                       , ...                    )*/ \
/*  visitOp(0xfd5d, ...                       , ...                         , ...                       , ...                       , ...                    )*/ \
/*  visitOp(0xfd5e, ...                       , ...                         , ...                       , ...                       , ...                    )*/ \
/*  visitOp(0xfd5f, ...                       , ...                         , ...                       , ...                       , ...                    )*/ \
/* v128 integer arithmetic                                                                                                                                    */ \
<<<<<<< HEAD
	visitOp(0xfd51, i8x16_neg                 , "i8x16.neg"                 , NoImm                     , WAVM_UNARY(v128,v128)     , simd                   )   \
	visitOp(0xfd52, i8x16_any_true            , "i8x16.any_true"            , NoImm                     , WAVM_UNARY(v128,i32)      , simd                   )   \
	visitOp(0xfd53, i8x16_all_true            , "i8x16.all_true"            , NoImm                     , WAVM_UNARY(v128,i32)      , simd                   )   \
	visitOp(0xfd54, i8x16_shl                 , "i8x16.shl"                 , NoImm                     , WAVM_V_VS(v128,i32)       , simd                   )   \
	visitOp(0xfd55, i8x16_shr_s               , "i8x16.shr_s"               , NoImm                     , WAVM_V_VS(v128,i32)       , simd                   )   \
	visitOp(0xfd56, i8x16_shr_u               , "i8x16.shr_u"               , NoImm                     , WAVM_V_VS(v128,i32)       , simd                   )   \
	visitOp(0xfd57, i8x16_add                 , "i8x16.add"                 , NoImm                     , WAVM_BINARY(v128,v128)    , simd                   )   \
	visitOp(0xfd58, i8x16_add_saturate_s      , "i8x16.add_saturate_s"      , NoImm                     , WAVM_BINARY(v128,v128)    , simd                   )   \
	visitOp(0xfd59, i8x16_add_saturate_u      , "i8x16.add_saturate_u"      , NoImm                     , WAVM_BINARY(v128,v128)    , simd                   )   \
	visitOp(0xfd5a, i8x16_sub                 , "i8x16.sub"                 , NoImm                     , WAVM_BINARY(v128,v128)    , simd                   )   \
	visitOp(0xfd5b, i8x16_sub_saturate_s      , "i8x16.sub_saturate_s"      , NoImm                     , WAVM_BINARY(v128,v128)    , simd                   )   \
	visitOp(0xfd5c, i8x16_sub_saturate_u      , "i8x16.sub_saturate_u"      , NoImm                     , WAVM_BINARY(v128,v128)    , simd                   )   \
	visitOp(0xfd5d, i8x16_mul                 , "i8x16.mul"                 , NoImm                     , WAVM_BINARY(v128,v128)    , simd                   )   \
	visitOp(0xfd5e, i8x16_min_s               , "i8x16.min_s"               , NoImm                     , WAVM_BINARY(v128,v128)    , simd                   )   \
	visitOp(0xfd5f, i8x16_min_u               , "i8x16.min_u"               , NoImm                     , WAVM_BINARY(v128,v128)    , simd                   )   \
	visitOp(0xfd60, i8x16_max_s               , "i8x16.max_s"               , NoImm                     , WAVM_BINARY(v128,v128)    , simd                   )   \
	visitOp(0xfd61, i8x16_max_u               , "i8x16.max_u"               , NoImm                     , WAVM_BINARY(v128,v128)    , simd                   )   \
	visitOp(0xfd62, i16x8_neg                 , "i16x8.neg"                 , NoImm                     , WAVM_UNARY(v128,v128)     , simd                   )   \
	visitOp(0xfd63, i16x8_any_true            , "i16x8.any_true"            , NoImm                     , WAVM_UNARY(v128,i32)      , simd                   )   \
	visitOp(0xfd64, i16x8_all_true            , "i16x8.all_true"            , NoImm                     , WAVM_UNARY(v128,i32)      , simd                   )   \
	visitOp(0xfd65, i16x8_shl                 , "i16x8.shl"                 , NoImm                     , WAVM_V_VS(v128,i32)       , simd                   )   \
	visitOp(0xfd66, i16x8_shr_s               , "i16x8.shr_s"               , NoImm                     , WAVM_V_VS(v128,i32)       , simd                   )   \
	visitOp(0xfd67, i16x8_shr_u               , "i16x8.shr_u"               , NoImm                     , WAVM_V_VS(v128,i32)       , simd                   )   \
	visitOp(0xfd68, i16x8_add                 , "i16x8.add"                 , NoImm                     , WAVM_BINARY(v128,v128)    , simd                   )   \
	visitOp(0xfd69, i16x8_add_saturate_s      , "i16x8.add_saturate_s"      , NoImm                     , WAVM_BINARY(v128,v128)    , simd                   )   \
	visitOp(0xfd6a, i16x8_add_saturate_u      , "i16x8.add_saturate_u"      , NoImm                     , WAVM_BINARY(v128,v128)    , simd                   )   \
	visitOp(0xfd6b, i16x8_sub                 , "i16x8.sub"                 , NoImm                     , WAVM_BINARY(v128,v128)    , simd                   )   \
	visitOp(0xfd6c, i16x8_sub_saturate_s      , "i16x8.sub_saturate_s"      , NoImm                     , WAVM_BINARY(v128,v128)    , simd                   )   \
	visitOp(0xfd6d, i16x8_sub_saturate_u      , "i16x8.sub_saturate_u"      , NoImm                     , WAVM_BINARY(v128,v128)    , simd                   )   \
	visitOp(0xfd6e, i16x8_mul                 , "i16x8.mul"                 , NoImm                     , WAVM_BINARY(v128,v128)    , simd                   )   \
	visitOp(0xfd6f, i16x8_min_s               , "i16x8.min_s"               , NoImm                     , WAVM_BINARY(v128,v128)    , simd                   )   \
	visitOp(0xfd70, i16x8_min_u               , "i16x8.min_u"               , NoImm                     , WAVM_BINARY(v128,v128)    , simd                   )   \
	visitOp(0xfd71, i16x8_max_s               , "i16x8.max_s"               , NoImm                     , WAVM_BINARY(v128,v128)    , simd                   )   \
	visitOp(0xfd72, i16x8_max_u               , "i16x8.max_u"               , NoImm                     , WAVM_BINARY(v128,v128)    , simd                   )   \
	visitOp(0xfd73, i32x4_neg                 , "i32x4.neg"                 , NoImm                     , WAVM_UNARY(v128,v128)     , simd                   )   \
	visitOp(0xfd74, i32x4_any_true            , "i32x4.any_true"            , NoImm                     , WAVM_UNARY(v128,i32)      , simd                   )   \
	visitOp(0xfd75, i32x4_all_true            , "i32x4.all_true"            , NoImm                     , WAVM_UNARY(v128,i32)      , simd                   )   \
	visitOp(0xfd76, i32x4_shl                 , "i32x4.shl"                 , NoImm                     , WAVM_V_VS(v128,i32)       , simd                   )   \
	visitOp(0xfd77, i32x4_shr_s               , "i32x4.shr_s"               , NoImm                     , WAVM_V_VS(v128,i32)       , simd                   )   \
	visitOp(0xfd78, i32x4_shr_u               , "i32x4.shr_u"               , NoImm                     , WAVM_V_VS(v128,i32)       , simd                   )   \
	visitOp(0xfd79, i32x4_add                 , "i32x4.add"                 , NoImm                     , WAVM_BINARY(v128,v128)    , simd                   )   \
/*	visitOp(0xfd7a, i32x4_add_saturate_s      , "i32x4.add_saturate_s"      , NoImm                     , WAVM_BINARY(v128,v128)    , simd                   )*/ \
/*	visitOp(0xfd7b, i32x4_add_saturate_u      , "i32x4.add_saturate_u"      , NoImm                     , WAVM_BINARY(v128,v128)    , simd                   )*/ \
	visitOp(0xfd7c, i32x4_sub                 , "i32x4.sub"                 , NoImm                     , WAVM_BINARY(v128,v128)    , simd                   )   \
/*	visitOp(0xfd7d, i32x4_sub_saturate_s      , "i32x4.sub_saturate_s"      , NoImm                     , WAVM_BINARY(v128,v128)    , simd                   )*/ \
/*	visitOp(0xfd7e, i32x4_sub_saturate_u      , "i32x4.sub_saturate_u"      , NoImm                     , WAVM_BINARY(v128,v128)    , simd                   )*/ \
	visitOp(0xfd7f, i32x4_mul                 , "i32x4.mul"                 , NoImm                     , WAVM_BINARY(v128,v128)    , simd                   )   \
	visitOp(0xfd80, i32x4_min_s               , "i32x4.min_s"               , NoImm                     , WAVM_BINARY(v128,v128)    , simd                   )   \
	visitOp(0xfd81, i32x4_min_u               , "i32x4.min_u"               , NoImm                     , WAVM_BINARY(v128,v128)    , simd                   )   \
	visitOp(0xfd82, i32x4_max_s               , "i32x4.max_s"               , NoImm                     , WAVM_BINARY(v128,v128)    , simd                   )   \
	visitOp(0xfd83, i32x4_max_u               , "i32x4.max_u"               , NoImm                     , WAVM_BINARY(v128,v128)    , simd                   )   \
	visitOp(0xfd84, i64x2_neg                 , "i64x2.neg"                 , NoImm                     , WAVM_UNARY(v128,v128)     , simd                   )   \
	visitOp(0xfd85, i64x2_any_true            , "i64x2.any_true"            , NoImm                     , WAVM_UNARY(v128,i32)      , simd                   )   \
	visitOp(0xfd86, i64x2_all_true            , "i64x2.all_true"            , NoImm                     , WAVM_UNARY(v128,i32)      , simd                   )   \
	visitOp(0xfd87, i64x2_shl                 , "i64x2.shl"                 , NoImm                     , WAVM_V_VS(v128,i32)       , simd                   )   \
	visitOp(0xfd88, i64x2_shr_s               , "i64x2.shr_s"               , NoImm                     , WAVM_V_VS(v128,i32)       , simd                   )   \
	visitOp(0xfd89, i64x2_shr_u               , "i64x2.shr_u"               , NoImm                     , WAVM_V_VS(v128,i32)       , simd                   )   \
	visitOp(0xfd8a, i64x2_add                 , "i64x2.add"                 , NoImm                     , WAVM_BINARY(v128,v128)    , simd                   )   \
/*	visitOp(0xfd8b, i64x2_add_saturate_s      , "i64x2.add_saturate_s"      , NoImm                     , WAVM_BINARY(v128,v128)    , simd                   )*/ \
/*	visitOp(0xfd8c, i64x2_add_saturate_u      , "i64x2.add_saturate_u"      , NoImm                     , WAVM_BINARY(v128,v128)    , simd                   )*/ \
	visitOp(0xfd8d, i64x2_sub                 , "i64x2.sub"                 , NoImm                     , WAVM_BINARY(v128,v128)    , simd                   )   \
/*	visitOp(0xfd8e, i64x2_sub_saturate_s      , "i64x2.sub_saturate_s"      , NoImm                     , WAVM_BINARY(v128,v128)    , simd                   )*/ \
/*	visitOp(0xfd8f, i64x2_sub_saturate_u      , "i64x2.sub_saturate_u"      , NoImm                     , WAVM_BINARY(v128,v128)    , simd                   )*/ \
	visitOp(0xfd90, i64x2_mul                 , "i64x2.mul"                 , NoImm                     , WAVM_BINARY(v128,v128)    , simd                   )   \
/*	visitOp(0xfd91, i64x2_min_s               , "i64x2.min_s"               , NoImm                     , WAVM_BINARY(v128,v128)    , simd                   )*/ \
/*	visitOp(0xfd92, i64x2_min_u               , "i64x2.min_u"               , NoImm                     , WAVM_BINARY(v128,v128)    , simd                   )*/ \
/*	visitOp(0xfd93, i64x2_max_s               , "i64x2.max_s"               , NoImm                     , WAVM_BINARY(v128,v128)    , simd                   )*/ \
/*	visitOp(0xfd94, i64x2_max_u               , "i64x2.max_u"               , NoImm                     , WAVM_BINARY(v128,v128)    , simd                   )*/ \
=======
	visitOp(0xfd60, i8x16_abs                 , "i8x16.abs"                 , NoImm                     , WAVM_UNARY(v128,v128)     , simd                   )   \
	visitOp(0xfd61, i8x16_neg                 , "i8x16.neg"                 , NoImm                     , WAVM_UNARY(v128,v128)     , simd                   )   \
	visitOp(0xfd62, i8x16_any_true            , "i8x16.any_true"            , NoImm                     , WAVM_UNARY(v128,i32)      , simd                   )   \
	visitOp(0xfd63, i8x16_all_true            , "i8x16.all_true"            , NoImm                     , WAVM_UNARY(v128,i32)      , simd                   )   \
	visitOp(0xfd64, i8x16_bitmask             , "i8x16.bitmask"             , NoImm                     , WAVM_UNARY(v128,i32)      , simdBitMask            )   \
	visitOp(0xfd65, i8x16_narrow_i16x8_s      , "i8x16.narrow_i16x8_s"      , NoImm                     , WAVM_BINARY(v128,v128)    , simd                   )   \
	visitOp(0xfd66, i8x16_narrow_i16x8_u      , "i8x16.narrow_i16x8_u"      , NoImm                     , WAVM_BINARY(v128,v128)    , simd                   )   \
/*  visitOp(0xfd67, i8x16_widen_low_i4x32_s   , "i8x16.widen_low_i4x32_s"   , NoImm                     , WAVM_BINARY(v128,v128)    , simd                   )*/ \
/*  visitOp(0xfd67, i8x16_widen_high_i4x32_s  , "i8x16.widen_high_i4x32_s"  , NoImm                     , WAVM_BINARY(v128,v128)    , simd                   )*/ \
/*  visitOp(0xfd67, i8x16_widen_low_i4x32_u   , "i8x16.widen_low_i4x32_u"   , NoImm                     , WAVM_BINARY(v128,v128)    , simd                   )*/ \
/*  visitOp(0xfd67, i8x16_widen_high_i4x32_u  , "i8x16.widen_high_i4x32_u"  , NoImm                     , WAVM_BINARY(v128,v128)    , simd                   )*/ \
	visitOp(0xfd6b, i8x16_shl                 , "i8x16.shl"                 , NoImm                     , WAVM_V_VS(v128,i32)       , simd                   )   \
	visitOp(0xfd6c, i8x16_shr_s               , "i8x16.shr_s"               , NoImm                     , WAVM_V_VS(v128,i32)       , simd                   )   \
	visitOp(0xfd6d, i8x16_shr_u               , "i8x16.shr_u"               , NoImm                     , WAVM_V_VS(v128,i32)       , simd                   )   \
	visitOp(0xfd6e, i8x16_add                 , "i8x16.add"                 , NoImm                     , WAVM_BINARY(v128,v128)    , simd                   )   \
	visitOp(0xfd6f, i8x16_add_saturate_s      , "i8x16.add_saturate_s"      , NoImm                     , WAVM_BINARY(v128,v128)    , simd                   )   \
	visitOp(0xfd70, i8x16_add_saturate_u      , "i8x16.add_saturate_u"      , NoImm                     , WAVM_BINARY(v128,v128)    , simd                   )   \
	visitOp(0xfd71, i8x16_sub                 , "i8x16.sub"                 , NoImm                     , WAVM_BINARY(v128,v128)    , simd                   )   \
	visitOp(0xfd72, i8x16_sub_saturate_s      , "i8x16.sub_saturate_s"      , NoImm                     , WAVM_BINARY(v128,v128)    , simd                   )   \
	visitOp(0xfd73, i8x16_sub_saturate_u      , "i8x16.sub_saturate_u"      , NoImm                     , WAVM_BINARY(v128,v128)    , simd                   )   \
/*  visitOp(0xfd74, i8x16_dot_i4x32_s         , "i8x16.dot_i4x32_s"         , NoImm                     , WAVM_BINARY(v128,v128)    , simd                   )*/ \
/*  visitOp(0xfd75, i8x16_mul                 , "i8x16.mul"                 , NoImm                     , WAVM_BINARY(v128,v128)    , simd                   )*/ \
	visitOp(0xfd76, i8x16_min_s               , "i8x16.min_s"               , NoImm                     , WAVM_BINARY(v128,v128)    , simd                   )   \
	visitOp(0xfd77, i8x16_min_u               , "i8x16.min_u"               , NoImm                     , WAVM_BINARY(v128,v128)    , simd                   )   \
	visitOp(0xfd78, i8x16_max_s               , "i8x16.max_s"               , NoImm                     , WAVM_BINARY(v128,v128)    , simd                   )   \
	visitOp(0xfd79, i8x16_max_u               , "i8x16.max_u"               , NoImm                     , WAVM_BINARY(v128,v128)    , simd                   )   \
/*  visitOp(0xfd7a, i8x16_avgr_s              , "i8x16.avgr_s"              , NoImm                     , WAVM_BINARY(v128,v128)    , simd                   )*/ \
  	visitOp(0xfd7b, i8x16_avgr_u              , "i8x16.avgr_u"              , NoImm                     , WAVM_BINARY(v128,v128)    , simd                   )   \
/*  visitOp(0xfd7c, ...                       , ...                         , ...                       , ...                       , ...                    )*/ \
/*  visitOp(0xfd7d, ...                       , ...                         , ...                       , ...                       , ...                    )*/ \
/*  visitOp(0xfd7e, ...                       , ...                         , ...                       , ...                       , ...                    )*/ \
/*  visitOp(0xfd7f, ...                       , ...                         , ...                       , ...                       , ...                    )*/ \
	visitOp(0xfd80, i16x8_abs                 , "i16x8.abs"                 , NoImm                     , WAVM_UNARY(v128,v128)     , simd                   )   \
	visitOp(0xfd81, i16x8_neg                 , "i16x8.neg"                 , NoImm                     , WAVM_UNARY(v128,v128)     , simd                   )   \
	visitOp(0xfd82, i16x8_any_true            , "i16x8.any_true"            , NoImm                     , WAVM_UNARY(v128,i32)      , simd                   )   \
	visitOp(0xfd83, i16x8_all_true            , "i16x8.all_true"            , NoImm                     , WAVM_UNARY(v128,i32)      , simd                   )   \
	visitOp(0xfd84, i16x8_bitmask             , "i16x8.bitmask"             , NoImm                     , WAVM_UNARY(v128,i32)      , simdBitMask            )   \
	visitOp(0xfd85, i16x8_narrow_i32x4_s      , "i16x8.narrow_i32x4_s"      , NoImm                     , WAVM_BINARY(v128,v128)    , simd                   )   \
	visitOp(0xfd86, i16x8_narrow_i32x4_u      , "i16x8.narrow_i32x4_u"      , NoImm                     , WAVM_BINARY(v128,v128)    , simd                   )   \
	visitOp(0xfd87, i16x8_widen_low_i8x16_s   , "i16x8.widen_low_i8x16_s"   , NoImm                     , WAVM_UNARY(v128,v128)     , simd                   )   \
	visitOp(0xfd88, i16x8_widen_high_i8x16_s  , "i16x8.widen_high_i8x16_s"  , NoImm                     , WAVM_UNARY(v128,v128)     , simd                   )   \
	visitOp(0xfd89, i16x8_widen_low_i8x16_u   , "i16x8.widen_low_i8x16_u"   , NoImm                     , WAVM_UNARY(v128,v128)     , simd                   )   \
	visitOp(0xfd8a, i16x8_widen_high_i8x16_u  , "i16x8.widen_high_i8x16_u"  , NoImm                     , WAVM_UNARY(v128,v128)     , simd                   )   \
	visitOp(0xfd8b, i16x8_shl                 , "i16x8.shl"                 , NoImm                     , WAVM_V_VS(v128,i32)       , simd                   )   \
	visitOp(0xfd8c, i16x8_shr_s               , "i16x8.shr_s"               , NoImm                     , WAVM_V_VS(v128,i32)       , simd                   )   \
	visitOp(0xfd8d, i16x8_shr_u               , "i16x8.shr_u"               , NoImm                     , WAVM_V_VS(v128,i32)       , simd                   )   \
	visitOp(0xfd8e, i16x8_add                 , "i16x8.add"                 , NoImm                     , WAVM_BINARY(v128,v128)    , simd                   )   \
	visitOp(0xfd8f, i16x8_add_saturate_s      , "i16x8.add_saturate_s"      , NoImm                     , WAVM_BINARY(v128,v128)    , simd                   )   \
	visitOp(0xfd90, i16x8_add_saturate_u      , "i16x8.add_saturate_u"      , NoImm                     , WAVM_BINARY(v128,v128)    , simd                   )   \
	visitOp(0xfd91, i16x8_sub                 , "i16x8.sub"                 , NoImm                     , WAVM_BINARY(v128,v128)    , simd                   )   \
	visitOp(0xfd92, i16x8_sub_saturate_s      , "i16x8.sub_saturate_s"      , NoImm                     , WAVM_BINARY(v128,v128)    , simd                   )   \
	visitOp(0xfd93, i16x8_sub_saturate_u      , "i16x8.sub_saturate_u"      , NoImm                     , WAVM_BINARY(v128,v128)    , simd                   )   \
/*  visitOp(0xfd94, i16x8_dot_i8x16_s         , "i16x8.dot_i8x16_s"         , NoImm                     , WAVM_BINARY(v128,v128)    , simd                   )*/ \
	visitOp(0xfd95, i16x8_mul                 , "i16x8.mul"                 , NoImm                     , WAVM_BINARY(v128,v128)    , simd                   )   \
	visitOp(0xfd96, i16x8_min_s               , "i16x8.min_s"               , NoImm                     , WAVM_BINARY(v128,v128)    , simd                   )   \
	visitOp(0xfd97, i16x8_min_u               , "i16x8.min_u"               , NoImm                     , WAVM_BINARY(v128,v128)    , simd                   )   \
	visitOp(0xfd98, i16x8_max_s               , "i16x8.max_s"               , NoImm                     , WAVM_BINARY(v128,v128)    , simd                   )   \
	visitOp(0xfd99, i16x8_max_u               , "i16x8.max_u"               , NoImm                     , WAVM_BINARY(v128,v128)    , simd                   )   \
/*  visitOp(0xfd9a, i16x8_avgr_s              , "i16x8.avgr_s"              , NoImm                     , WAVM_BINARY(v128,v128)    , simd                   )*/ \
	visitOp(0xfd9b, i16x8_avgr_u              , "i16x8.avgr_u"              , NoImm                     , WAVM_BINARY(v128,v128)    , simd                   )   \
/*  visitOp(0xfd9c, ...                       , ...                         , ...                       , ...                       , ...                    )*/ \
/*  visitOp(0xfd9d, ...                       , ...                         , ...                       , ...                       , ...                    )*/ \
/*  visitOp(0xfd9e, ...                       , ...                         , ...                       , ...                       , ...                    )*/ \
/*  visitOp(0xfd9f, ...                       , ...                         , ...                       , ...                       , ...                    )*/ \
	visitOp(0xfda0, i32x4_abs                 , "i32x4.abs"                 , NoImm                     , WAVM_UNARY(v128,v128)     , simd                   )   \
	visitOp(0xfda1, i32x4_neg                 , "i32x4.neg"                 , NoImm                     , WAVM_UNARY(v128,v128)     , simd                   )   \
	visitOp(0xfda2, i32x4_any_true            , "i32x4.any_true"            , NoImm                     , WAVM_UNARY(v128,i32)      , simd                   )   \
	visitOp(0xfda3, i32x4_all_true            , "i32x4.all_true"            , NoImm                     , WAVM_UNARY(v128,i32)      , simd                   )   \
	visitOp(0xfda4, i32x4_bitmask             , "i32x4.bitmask"             , NoImm                     , WAVM_UNARY(v128,i32)      , simdBitMask            )   \
/*  visitOp(0xfda5, i32x4_narrow_i64x2_s      , "i32x4.narrow_i64x2_s"      , NoImm                     , WAVM_BINARY(v128,v128)    , simd                   )*/ \
/*  visitOp(0xfda6, i32x4_narrow_i64x2_u      , "i32x4.narrow_i64x2_u"      , NoImm                     , WAVM_BINARY(v128,v128)    , simd                   )*/ \
	visitOp(0xfda7, i32x4_widen_low_i16x8_s   , "i32x4.widen_low_i16x8_s"   , NoImm                     , WAVM_UNARY(v128,v128)     , simd                   )   \
	visitOp(0xfda8, i32x4_widen_high_i16x8_s  , "i32x4.widen_high_i16x8_s"  , NoImm                     , WAVM_UNARY(v128,v128)     , simd                   )   \
	visitOp(0xfda9, i32x4_widen_low_i16x8_u   , "i32x4.widen_low_i16x8_u"   , NoImm                     , WAVM_UNARY(v128,v128)     , simd                   )   \
	visitOp(0xfdaa, i32x4_widen_high_i16x8_u  , "i32x4.widen_high_i16x8_u"  , NoImm                     , WAVM_UNARY(v128,v128)     , simd                   )   \
	visitOp(0xfdab, i32x4_shl                 , "i32x4.shl"                 , NoImm                     , WAVM_V_VS(v128,i32)       , simd                   )   \
	visitOp(0xfdac, i32x4_shr_s               , "i32x4.shr_s"               , NoImm                     , WAVM_V_VS(v128,i32)       , simd                   )   \
	visitOp(0xfdad, i32x4_shr_u               , "i32x4.shr_u"               , NoImm                     , WAVM_V_VS(v128,i32)       , simd                   )   \
	visitOp(0xfdae, i32x4_add                 , "i32x4.add"                 , NoImm                     , WAVM_BINARY(v128,v128)    , simd                   )   \
/*	visitOp(0xfdaf, i32x4_add_saturate_s      , "i32x4.add_saturate_s"      , NoImm                     , WAVM_BINARY(v128,v128)    , simd                   )*/ \
/*	visitOp(0xfdb0, i32x4_add_saturate_u      , "i32x4.add_saturate_u"      , NoImm                     , WAVM_BINARY(v128,v128)    , simd                   )*/ \
	visitOp(0xfdb1, i32x4_sub                 , "i32x4.sub"                 , NoImm                     , WAVM_BINARY(v128,v128)    , simd                   )   \
/*	visitOp(0xfdb2, i32x4_sub_saturate_s      , "i32x4.sub_saturate_s"      , NoImm                     , WAVM_BINARY(v128,v128)    , simd                   )*/ \
/*	visitOp(0xfdb3, i32x4_sub_saturate_u      , "i32x4.sub_saturate_u"      , NoImm                     , WAVM_BINARY(v128,v128)    , simd                   )*/ \
/*  visitOp(0xfdb4, i32x4_dot_i16x8_s         , "i32x4.dot_i16x8_s"         , NoImm                     , WAVM_BINARY(v128,v128)    , simd                   )*/ \
	visitOp(0xfdb5, i32x4_mul                 , "i32x4.mul"                 , NoImm                     , WAVM_BINARY(v128,v128)    , simd                   )   \
	visitOp(0xfdb6, i32x4_min_s               , "i32x4.min_s"               , NoImm                     , WAVM_BINARY(v128,v128)    , simd                   )   \
	visitOp(0xfdb7, i32x4_min_u               , "i32x4.min_u"               , NoImm                     , WAVM_BINARY(v128,v128)    , simd                   )   \
	visitOp(0xfdb8, i32x4_max_s               , "i32x4.max_s"               , NoImm                     , WAVM_BINARY(v128,v128)    , simd                   )   \
	visitOp(0xfdb9, i32x4_max_u               , "i32x4.max_u"               , NoImm                     , WAVM_BINARY(v128,v128)    , simd                   )   \
/*  visitOp(0xfdba, i32x4_avgr_s              , "i32x4.avgr_s"              , NoImm                     , WAVM_BINARY(v128,v128)    , simd                   )*/ \
/*  visitOp(0xfdbb, i32x4_avgr_u              , "i32x4.avgr_u"              , NoImm                     , WAVM_BINARY(v128,v128)    , simd                   )*/ \
/*  visitOp(0xfdbc, ...                       , ...                         , ...                       , ...                       , ...                    )*/ \
/*  visitOp(0xfdbd, ...                       , ...                         , ...                       , ...                       , ...                    )*/ \
/*  visitOp(0xfdbe, ...                       , ...                         , ...                       , ...                       , ...                    )*/ \
/*  visitOp(0xfdbf, ...                       , ...                         , ...                       , ...                       , ...                    )*/ \
/*  visitOp(0xfdc0, i64x2_abs                 , "i64x2.abs"                 , NoImm                     , WAVM_UNARY(v128,v128)     , simd                   )*/ \
	visitOp(0xfdc1, i64x2_neg                 , "i64x2.neg"                 , NoImm                     , WAVM_UNARY(v128,v128)     , simd                   )   \
/*  visitOp(0xfdc2, i64x2_any_true            , "i64x2.any_true"            , NoImm                     , WAVM_UNARY(v128,i32)      , simd                   )*/ \
/*  visitOp(0xfdc3, i64x2_all_true            , "i64x2.all_true"            , NoImm                     , WAVM_UNARY(v128,i32)      , simd                   )*/ \
/*  visitOp(0xfdc5, i64x2_narrow_i128x1_s     , "i32x4.narrow_i128x1_s"     , NoImm                     , WAVM_BINARY(v128,v128)    , simd                   )*/ \
/*  visitOp(0xfdc6, i64x2_narrow_i128x1_u     , "i32x4.narrow_i128x1_u"     , NoImm                     , WAVM_BINARY(v128,v128)    , simd                   )*/ \
/*  visitOp(0xfdc7, i64x2_widen_low_i32x4_s   , "i32x4.widen_low_i32x4_s"   , NoImm                     , WAVM_UNARY(v128,v128)     , simd                   )*/ \
/*  visitOp(0xfdc8, i64x2_widen_high_i32x4_s  , "i32x4.widen_high_i32x4_s"  , NoImm                     , WAVM_UNARY(v128,v128)     , simd                   )*/ \
/*  visitOp(0xfdc9, i64x2_widen_low_i32x4_u   , "i32x4.widen_low_i32x4_u"   , NoImm                     , WAVM_UNARY(v128,v128)     , simd                   )*/ \
/*  visitOp(0xfdca, i64x2_widen_high_i32x4_u  , "i32x4.widen_high_i32x4_u"  , NoImm                     , WAVM_UNARY(v128,v128)     , simd                   )*/ \
	visitOp(0xfdcb, i64x2_shl                 , "i64x2.shl"                 , NoImm                     , WAVM_V_VS(v128,i32)       , simd                   )   \
	visitOp(0xfdcc, i64x2_shr_s               , "i64x2.shr_s"               , NoImm                     , WAVM_V_VS(v128,i32)       , simd                   )   \
	visitOp(0xfdcd, i64x2_shr_u               , "i64x2.shr_u"               , NoImm                     , WAVM_V_VS(v128,i32)       , simd                   )   \
	visitOp(0xfdce, i64x2_add                 , "i64x2.add"                 , NoImm                     , WAVM_BINARY(v128,v128)    , simd                   )   \
/*	visitOp(0xfdcf, i64x2_add_saturate_s      , "i64x2.add_saturate_s"      , NoImm                     , WAVM_BINARY(v128,v128)    , simd                   )*/ \
/*	visitOp(0xfdd0, i64x2_add_saturate_u      , "i64x2.add_saturate_u"      , NoImm                     , WAVM_BINARY(v128,v128)    , simd                   )*/ \
	visitOp(0xfdd1, i64x2_sub                 , "i64x2.sub"                 , NoImm                     , WAVM_BINARY(v128,v128)    , simd                   )   \
/*	visitOp(0xfdd2, i64x2_sub_saturate_s      , "i64x2.sub_saturate_s"      , NoImm                     , WAVM_BINARY(v128,v128)    , simd                   )*/ \
/*	visitOp(0xfdd3, i64x2_sub_saturate_u      , "i64x2.sub_saturate_u"      , NoImm                     , WAVM_BINARY(v128,v128)    , simd                   )*/ \
	visitOp(0xfdd5, i64x2_mul                 , "i64x2.mul"                 , NoImm                     , WAVM_BINARY(v128,v128)    , simd                   )   \
/*	visitOp(0xfdd6, i64x2_min_s               , "i64x2.min_s"               , NoImm                     , WAVM_BINARY(v128,v128)    , simd                   )*/ \
/*	visitOp(0xfdd7, i64x2_min_u               , "i64x2.min_u"               , NoImm                     , WAVM_BINARY(v128,v128)    , simd                   )*/ \
/*	visitOp(0xfdd8, i64x2_max_s               , "i64x2.max_s"               , NoImm                     , WAVM_BINARY(v128,v128)    , simd                   )*/ \
/*	visitOp(0xfdd9, i64x2_max_u               , "i64x2.max_u"               , NoImm                     , WAVM_BINARY(v128,v128)    , simd                   )*/ \
/*  visitOp(0xfdda, i64x2_avgr_s              , "i64x2.avgr_s"              , NoImm                     , WAVM_BINARY(v128,v128)    , simd                   )*/ \
/*  visitOp(0xfddb, i64x2_avgr_u              , "i64x2.avgr_u"              , NoImm                     , WAVM_BINARY(v128,v128)    , simd                   )*/ \
/*  visitOp(0xfddc, ...                       , ...                         , ...                       , ...                       , ...                    )*/ \
/*  visitOp(0xfddd, ...                       , ...                         , ...                       , ...                       , ...                    )*/ \
/*  visitOp(0xfdde, ...                       , ...                         , ...                       , ...                       , ...                    )*/ \
/*  visitOp(0xfddf, ...                       , ...                         , ...                       , ...                       , ...                    )*/ \
>>>>>>> e289ba65
/* v128 floating-point arithmetic                                                                                                                             */ \
	visitOp(0xfde0, f32x4_abs                 , "f32x4.abs"                 , NoImm                     , WAVM_UNARY(v128,v128)     , simd                   )   \
	visitOp(0xfde1, f32x4_neg                 , "f32x4.neg"                 , NoImm                     , WAVM_UNARY(v128,v128)     , simd                   )   \
/*  visitOp(0xfde2, f32x4_round               , "f32x4.round"               , NoImm                     , WAVM_UNARY(v128,v128)     , simd                   )*/ \
	visitOp(0xfde3, f32x4_sqrt                , "f32x4.sqrt"                , NoImm                     , WAVM_UNARY(v128,v128)     , simd                   )   \
	visitOp(0xfde4, f32x4_add                 , "f32x4.add"                 , NoImm                     , WAVM_BINARY(v128,v128)    , simd                   )   \
	visitOp(0xfde5, f32x4_sub                 , "f32x4.sub"                 , NoImm                     , WAVM_BINARY(v128,v128)    , simd                   )   \
	visitOp(0xfde6, f32x4_mul                 , "f32x4.mul"                 , NoImm                     , WAVM_BINARY(v128,v128)    , simd                   )   \
	visitOp(0xfde7, f32x4_div                 , "f32x4.div"                 , NoImm                     , WAVM_BINARY(v128,v128)    , simd                   )   \
	visitOp(0xfde8, f32x4_min                 , "f32x4.min"                 , NoImm                     , WAVM_BINARY(v128,v128)    , simd                   )   \
	visitOp(0xfde9, f32x4_max                 , "f32x4.max"                 , NoImm                     , WAVM_BINARY(v128,v128)    , simd                   )   \
/*  visitOp(0xfdea, f32x4_pmin                , "f32x4.pmin"                , NoImm                     , WAVM_BINARY(v128,v128)    , simd                   )*/ \
/*  visitOp(0xfdeb, f32x4_pmax                , "f32x4.pmax"                , NoImm                     , WAVM_BINARY(v128,v128)    , simd                   )*/ \
	visitOp(0xfdec, f64x2_abs                 , "f64x2.abs"                 , NoImm                     , WAVM_UNARY(v128,v128)     , simd                   )   \
	visitOp(0xfded, f64x2_neg                 , "f64x2.neg"                 , NoImm                     , WAVM_UNARY(v128,v128)     , simd                   )   \
/*  visitOp(0xfdee, f64x2_round               , "f64x2.round"               , NoImm                     , WAVM_UNARY(v128,v128)     , simd                   )*/ \
	visitOp(0xfdef, f64x2_sqrt                , "f64x2.sqrt"                , NoImm                     , WAVM_UNARY(v128,v128)     , simd                   )   \
	visitOp(0xfdf0, f64x2_add                 , "f64x2.add"                 , NoImm                     , WAVM_BINARY(v128,v128)    , simd                   )   \
	visitOp(0xfdf1, f64x2_sub                 , "f64x2.sub"                 , NoImm                     , WAVM_BINARY(v128,v128)    , simd                   )   \
	visitOp(0xfdf2, f64x2_mul                 , "f64x2.mul"                 , NoImm                     , WAVM_BINARY(v128,v128)    , simd                   )   \
	visitOp(0xfdf3, f64x2_div                 , "f64x2.div"                 , NoImm                     , WAVM_BINARY(v128,v128)    , simd                   )   \
	visitOp(0xfdf4, f64x2_min                 , "f64x2.min"                 , NoImm                     , WAVM_BINARY(v128,v128)    , simd                   )   \
	visitOp(0xfdf5, f64x2_max                 , "f64x2.max"                 , NoImm                     , WAVM_BINARY(v128,v128)    , simd                   )   \
/*  visitOp(0xfdf6, f64x2_pmin                , "f64x2.pmin"                , NoImm                     , WAVM_BINARY(v128,v128)    , simd                   )*/ \
/*  visitOp(0xfdf7, f64x2_pmax                , "f64x2.pmax"                , NoImm                     , WAVM_BINARY(v128,v128)    , simd                   )*/ \
/* v128 conversions                                                                                                                                           */ \
	visitOp(0xfdf8, i32x4_trunc_sat_f32x4_s   , "i32x4.trunc_sat_f32x4_s"   , NoImm                     , WAVM_UNARY(v128,v128)     , simd                   )   \
	visitOp(0xfdf9, i32x4_trunc_sat_f32x4_u   , "i32x4.trunc_sat_f32x4_u"   , NoImm                     , WAVM_UNARY(v128,v128)     , simd                   )   \
	visitOp(0xfdfa, f32x4_convert_i32x4_s     , "f32x4.convert_i32x4_s"     , NoImm                     , WAVM_UNARY(v128,v128)     , simd                   )   \
	visitOp(0xfdfb, f32x4_convert_i32x4_u     , "f32x4.convert_i32x4_u"     , NoImm                     , WAVM_UNARY(v128,v128)     , simd                   )   \
/* v128 interleaved load/store instructions                                                                                                                   */ \
	visitOp(0xff00, v8x16_load_interleaved_2  , "v8x16.load_interleaved_2"  , LoadOrStoreImm<4>         , WAVM_LOAD_2(v128)         , interleavedLoadStore   )   \
	visitOp(0xff01, v8x16_load_interleaved_3  , "v8x16.load_interleaved_3"  , LoadOrStoreImm<4>         , WAVM_LOAD_3(v128)         , interleavedLoadStore   )   \
	visitOp(0xff02, v8x16_load_interleaved_4  , "v8x16.load_interleaved_4"  , LoadOrStoreImm<4>         , WAVM_LOAD_4(v128)         , interleavedLoadStore   )   \
	visitOp(0xff03, v16x8_load_interleaved_2  , "v16x8.load_interleaved_2"  , LoadOrStoreImm<4>         , WAVM_LOAD_2(v128)         , interleavedLoadStore   )   \
	visitOp(0xff04, v16x8_load_interleaved_3  , "v16x8.load_interleaved_3"  , LoadOrStoreImm<4>         , WAVM_LOAD_3(v128)         , interleavedLoadStore   )   \
	visitOp(0xff05, v16x8_load_interleaved_4  , "v16x8.load_interleaved_4"  , LoadOrStoreImm<4>         , WAVM_LOAD_4(v128)         , interleavedLoadStore   )   \
	visitOp(0xff06, v32x4_load_interleaved_2  , "v32x4.load_interleaved_2"  , LoadOrStoreImm<4>         , WAVM_LOAD_2(v128)         , interleavedLoadStore   )   \
	visitOp(0xff07, v32x4_load_interleaved_3  , "v32x4.load_interleaved_3"  , LoadOrStoreImm<4>         , WAVM_LOAD_3(v128)         , interleavedLoadStore   )   \
	visitOp(0xff08, v32x4_load_interleaved_4  , "v32x4.load_interleaved_4"  , LoadOrStoreImm<4>         , WAVM_LOAD_4(v128)         , interleavedLoadStore   )   \
	visitOp(0xff09, v64x2_load_interleaved_2  , "v64x2.load_interleaved_2"  , LoadOrStoreImm<4>         , WAVM_LOAD_2(v128)         , interleavedLoadStore   )   \
	visitOp(0xff0a, v64x2_load_interleaved_3  , "v64x2.load_interleaved_3"  , LoadOrStoreImm<4>         , WAVM_LOAD_3(v128)         , interleavedLoadStore   )   \
	visitOp(0xff0b, v64x2_load_interleaved_4  , "v64x2.load_interleaved_4"  , LoadOrStoreImm<4>         , WAVM_LOAD_4(v128)         , interleavedLoadStore   )   \
	visitOp(0xff0c, v8x16_store_interleaved_2 , "v8x16.store_interleaved_2" , LoadOrStoreImm<4>         , WAVM_STORE_2(v128)        , interleavedLoadStore   )   \
	visitOp(0xff0d, v8x16_store_interleaved_3 , "v8x16.store_interleaved_3" , LoadOrStoreImm<4>         , WAVM_STORE_3(v128)        , interleavedLoadStore   )   \
	visitOp(0xff0e, v8x16_store_interleaved_4 , "v8x16.store_interleaved_4" , LoadOrStoreImm<4>         , WAVM_STORE_4(v128)        , interleavedLoadStore   )   \
	visitOp(0xff0f, v16x8_store_interleaved_2 , "v16x8.store_interleaved_2" , LoadOrStoreImm<4>         , WAVM_STORE_2(v128)        , interleavedLoadStore   )   \
	visitOp(0xff10, v16x8_store_interleaved_3 , "v16x8.store_interleaved_3" , LoadOrStoreImm<4>         , WAVM_STORE_3(v128)        , interleavedLoadStore   )   \
	visitOp(0xff11, v16x8_store_interleaved_4 , "v16x8.store_interleaved_4" , LoadOrStoreImm<4>         , WAVM_STORE_4(v128)        , interleavedLoadStore   )   \
	visitOp(0xff12, v32x4_store_interleaved_2 , "v32x4.store_interleaved_2" , LoadOrStoreImm<4>         , WAVM_STORE_2(v128)        , interleavedLoadStore   )   \
	visitOp(0xff13, v32x4_store_interleaved_3 , "v32x4.store_interleaved_3" , LoadOrStoreImm<4>         , WAVM_STORE_3(v128)        , interleavedLoadStore   )   \
	visitOp(0xff14, v32x4_store_interleaved_4 , "v32x4.store_interleaved_4" , LoadOrStoreImm<4>         , WAVM_STORE_4(v128)        , interleavedLoadStore   )   \
	visitOp(0xff15, v64x2_store_interleaved_2 , "v64x2.store_interleaved_2" , LoadOrStoreImm<4>         , WAVM_STORE_2(v128)        , interleavedLoadStore   )   \
	visitOp(0xff16, v64x2_store_interleaved_3 , "v64x2.store_interleaved_3" , LoadOrStoreImm<4>         , WAVM_STORE_3(v128)        , interleavedLoadStore   )   \
	visitOp(0xff17, v64x2_store_interleaved_4 , "v64x2.store_interleaved_4" , LoadOrStoreImm<4>         , WAVM_STORE_4(v128)        , interleavedLoadStore   )   \
/* Atomic wait/wake                                                                                                                                           */ \
	visitOp(0xfe00, memory_atomic_notify      , "memory.atomic.notify"      , AtomicLoadOrStoreImm<2>   , WAVM_BINARY(i32,i32)      , atomics                )   \
	visitOp(0xfe01, memory_atomic_wait32      , "memory.atomic.wait32"      , AtomicLoadOrStoreImm<2>   , WAVM_WAIT(i32)            , atomics                )   \
	visitOp(0xfe02, memory_atomic_wait64      , "memory.atomic.wait64"      , AtomicLoadOrStoreImm<3>   , WAVM_WAIT(i64)            , atomics                )   \
/* Atomic fence                                                                                                                                               */ \
	visitOp(0xfe03, atomic_fence              , "atomic.fence"              , AtomicFenceImm            , WAVM_NONE                 , atomics                )   \
/* Atomic load/store                                                                                                                                          */ \
	visitOp(0xfe10, i32_atomic_load           , "i32.atomic.load"           , AtomicLoadOrStoreImm<2>   , WAVM_LOAD(i32)            , atomics                )   \
	visitOp(0xfe11, i64_atomic_load           , "i64.atomic.load"           , AtomicLoadOrStoreImm<3>   , WAVM_LOAD(i64)            , atomics                )   \
	visitOp(0xfe12, i32_atomic_load8_u        , "i32.atomic.load8_u"        , AtomicLoadOrStoreImm<0>   , WAVM_LOAD(i32)            , atomics                )   \
	visitOp(0xfe13, i32_atomic_load16_u       , "i32.atomic.load16_u"       , AtomicLoadOrStoreImm<1>   , WAVM_LOAD(i32)            , atomics                )   \
	visitOp(0xfe14, i64_atomic_load8_u        , "i64.atomic.load8_u"        , AtomicLoadOrStoreImm<0>   , WAVM_LOAD(i64)            , atomics                )   \
	visitOp(0xfe15, i64_atomic_load16_u       , "i64.atomic.load16_u"       , AtomicLoadOrStoreImm<1>   , WAVM_LOAD(i64)            , atomics                )   \
	visitOp(0xfe16, i64_atomic_load32_u       , "i64.atomic.load32_u"       , AtomicLoadOrStoreImm<2>   , WAVM_LOAD(i64)            , atomics                )   \
	visitOp(0xfe17, i32_atomic_store          , "i32.atomic.store"          , AtomicLoadOrStoreImm<2>   , WAVM_STORE(i32)           , atomics                )   \
	visitOp(0xfe18, i64_atomic_store          , "i64.atomic.store"          , AtomicLoadOrStoreImm<3>   , WAVM_STORE(i64)           , atomics                )   \
	visitOp(0xfe19, i32_atomic_store8         , "i32.atomic.store8"         , AtomicLoadOrStoreImm<0>   , WAVM_STORE(i32)           , atomics                )   \
	visitOp(0xfe1a, i32_atomic_store16        , "i32.atomic.store16"        , AtomicLoadOrStoreImm<1>   , WAVM_STORE(i32)           , atomics                )   \
	visitOp(0xfe1b, i64_atomic_store8         , "i64.atomic.store8"         , AtomicLoadOrStoreImm<0>   , WAVM_STORE(i64)           , atomics                )   \
	visitOp(0xfe1c, i64_atomic_store16        , "i64.atomic.store16"        , AtomicLoadOrStoreImm<1>   , WAVM_STORE(i64)           , atomics                )   \
	visitOp(0xfe1d, i64_atomic_store32        , "i64.atomic.store32"        , AtomicLoadOrStoreImm<2>   , WAVM_STORE(i64)           , atomics                )   \
/* Atomic read-modify-write                                                                                                                                   */ \
	visitOp(0xfe1e, i32_atomic_rmw_add        , "i32.atomic.rmw.add"        , AtomicLoadOrStoreImm<2>   , WAVM_ATOMICRMW(i32)       , atomics                )   \
	visitOp(0xfe1f, i64_atomic_rmw_add        , "i64.atomic.rmw.add"        , AtomicLoadOrStoreImm<3>   , WAVM_ATOMICRMW(i64)       , atomics                )   \
	visitOp(0xfe20, i32_atomic_rmw8_add_u     , "i32.atomic.rmw8.add_u"     , AtomicLoadOrStoreImm<0>   , WAVM_ATOMICRMW(i32)       , atomics                )   \
	visitOp(0xfe21, i32_atomic_rmw16_add_u    , "i32.atomic.rmw16.add_u"    , AtomicLoadOrStoreImm<1>   , WAVM_ATOMICRMW(i32)       , atomics                )   \
	visitOp(0xfe22, i64_atomic_rmw8_add_u     , "i64.atomic.rmw8.add_u"     , AtomicLoadOrStoreImm<0>   , WAVM_ATOMICRMW(i64)       , atomics                )   \
	visitOp(0xfe23, i64_atomic_rmw16_add_u    , "i64.atomic.rmw16.add_u"    , AtomicLoadOrStoreImm<1>   , WAVM_ATOMICRMW(i64)       , atomics                )   \
	visitOp(0xfe24, i64_atomic_rmw32_add_u    , "i64.atomic.rmw32.add_u"    , AtomicLoadOrStoreImm<2>   , WAVM_ATOMICRMW(i64)       , atomics                )   \
	visitOp(0xfe25, i32_atomic_rmw_sub        , "i32.atomic.rmw.sub"        , AtomicLoadOrStoreImm<2>   , WAVM_ATOMICRMW(i32)       , atomics                )   \
	visitOp(0xfe26, i64_atomic_rmw_sub        , "i64.atomic.rmw.sub"        , AtomicLoadOrStoreImm<3>   , WAVM_ATOMICRMW(i64)       , atomics                )   \
	visitOp(0xfe27, i32_atomic_rmw8_sub_u     , "i32.atomic.rmw8.sub_u"     , AtomicLoadOrStoreImm<0>   , WAVM_ATOMICRMW(i32)       , atomics                )   \
	visitOp(0xfe28, i32_atomic_rmw16_sub_u    , "i32.atomic.rmw16.sub_u"    , AtomicLoadOrStoreImm<1>   , WAVM_ATOMICRMW(i32)       , atomics                )   \
	visitOp(0xfe29, i64_atomic_rmw8_sub_u     , "i64.atomic.rmw8.sub_u"     , AtomicLoadOrStoreImm<0>   , WAVM_ATOMICRMW(i64)       , atomics                )   \
	visitOp(0xfe2a, i64_atomic_rmw16_sub_u    , "i64.atomic.rmw16.sub_u"    , AtomicLoadOrStoreImm<1>   , WAVM_ATOMICRMW(i64)       , atomics                )   \
	visitOp(0xfe2b, i64_atomic_rmw32_sub_u    , "i64.atomic.rmw32.sub_u"    , AtomicLoadOrStoreImm<2>   , WAVM_ATOMICRMW(i64)       , atomics                )   \
	visitOp(0xfe2c, i32_atomic_rmw_and        , "i32.atomic.rmw.and"        , AtomicLoadOrStoreImm<2>   , WAVM_ATOMICRMW(i32)       , atomics                )   \
	visitOp(0xfe2d, i64_atomic_rmw_and        , "i64.atomic.rmw.and"        , AtomicLoadOrStoreImm<3>   , WAVM_ATOMICRMW(i64)       , atomics                )   \
	visitOp(0xfe2e, i32_atomic_rmw8_and_u     , "i32.atomic.rmw8.and_u"     , AtomicLoadOrStoreImm<0>   , WAVM_ATOMICRMW(i32)       , atomics                )   \
	visitOp(0xfe2f, i32_atomic_rmw16_and_u    , "i32.atomic.rmw16.and_u"    , AtomicLoadOrStoreImm<1>   , WAVM_ATOMICRMW(i32)       , atomics                )   \
	visitOp(0xfe30, i64_atomic_rmw8_and_u     , "i64.atomic.rmw8.and_u"     , AtomicLoadOrStoreImm<0>   , WAVM_ATOMICRMW(i64)       , atomics                )   \
	visitOp(0xfe31, i64_atomic_rmw16_and_u    , "i64.atomic.rmw16.and_u"    , AtomicLoadOrStoreImm<1>   , WAVM_ATOMICRMW(i64)       , atomics                )   \
	visitOp(0xfe32, i64_atomic_rmw32_and_u    , "i64.atomic.rmw32.and_u"    , AtomicLoadOrStoreImm<2>   , WAVM_ATOMICRMW(i64)       , atomics                )   \
	visitOp(0xfe33, i32_atomic_rmw_or         , "i32.atomic.rmw.or"         , AtomicLoadOrStoreImm<2>   , WAVM_ATOMICRMW(i32)       , atomics                )   \
	visitOp(0xfe34, i64_atomic_rmw_or         , "i64.atomic.rmw.or"         , AtomicLoadOrStoreImm<3>   , WAVM_ATOMICRMW(i64)       , atomics                )   \
	visitOp(0xfe35, i32_atomic_rmw8_or_u      , "i32.atomic.rmw8.or_u"      , AtomicLoadOrStoreImm<0>   , WAVM_ATOMICRMW(i32)       , atomics                )   \
	visitOp(0xfe36, i32_atomic_rmw16_or_u     , "i32.atomic.rmw16.or_u"     , AtomicLoadOrStoreImm<1>   , WAVM_ATOMICRMW(i32)       , atomics                )   \
	visitOp(0xfe37, i64_atomic_rmw8_or_u      , "i64.atomic.rmw8.or_u"      , AtomicLoadOrStoreImm<0>   , WAVM_ATOMICRMW(i64)       , atomics                )   \
	visitOp(0xfe38, i64_atomic_rmw16_or_u     , "i64.atomic.rmw16.or_u"     , AtomicLoadOrStoreImm<1>   , WAVM_ATOMICRMW(i64)       , atomics                )   \
	visitOp(0xfe39, i64_atomic_rmw32_or_u     , "i64.atomic.rmw32.or_u"     , AtomicLoadOrStoreImm<2>   , WAVM_ATOMICRMW(i64)       , atomics                )   \
	visitOp(0xfe3a, i32_atomic_rmw_xor        , "i32.atomic.rmw.xor"        , AtomicLoadOrStoreImm<2>   , WAVM_ATOMICRMW(i32)       , atomics                )   \
	visitOp(0xfe3b, i64_atomic_rmw_xor        , "i64.atomic.rmw.xor"        , AtomicLoadOrStoreImm<3>   , WAVM_ATOMICRMW(i64)       , atomics                )   \
	visitOp(0xfe3c, i32_atomic_rmw8_xor_u     , "i32.atomic.rmw8.xor_u"     , AtomicLoadOrStoreImm<0>   , WAVM_ATOMICRMW(i32)       , atomics                )   \
	visitOp(0xfe3d, i32_atomic_rmw16_xor_u    , "i32.atomic.rmw16.xor_u"    , AtomicLoadOrStoreImm<1>   , WAVM_ATOMICRMW(i32)       , atomics                )   \
	visitOp(0xfe3e, i64_atomic_rmw8_xor_u     , "i64.atomic.rmw8.xor_u"     , AtomicLoadOrStoreImm<0>   , WAVM_ATOMICRMW(i64)       , atomics                )   \
	visitOp(0xfe3f, i64_atomic_rmw16_xor_u    , "i64.atomic.rmw16.xor_u"    , AtomicLoadOrStoreImm<1>   , WAVM_ATOMICRMW(i64)       , atomics                )   \
	visitOp(0xfe40, i64_atomic_rmw32_xor_u    , "i64.atomic.rmw32.xor_u"    , AtomicLoadOrStoreImm<2>   , WAVM_ATOMICRMW(i64)       , atomics                )   \
	visitOp(0xfe41, i32_atomic_rmw_xchg       , "i32.atomic.rmw.xchg"       , AtomicLoadOrStoreImm<2>   , WAVM_ATOMICRMW(i32)       , atomics                )   \
	visitOp(0xfe42, i64_atomic_rmw_xchg       , "i64.atomic.rmw.xchg"       , AtomicLoadOrStoreImm<3>   , WAVM_ATOMICRMW(i64)       , atomics                )   \
	visitOp(0xfe43, i32_atomic_rmw8_xchg_u    , "i32.atomic.rmw8.xchg_u"    , AtomicLoadOrStoreImm<0>   , WAVM_ATOMICRMW(i32)       , atomics                )   \
	visitOp(0xfe44, i32_atomic_rmw16_xchg_u   , "i32.atomic.rmw16.xchg_u"   , AtomicLoadOrStoreImm<1>   , WAVM_ATOMICRMW(i32)       , atomics                )   \
	visitOp(0xfe45, i64_atomic_rmw8_xchg_u    , "i64.atomic.rmw8.xchg_u"    , AtomicLoadOrStoreImm<0>   , WAVM_ATOMICRMW(i64)       , atomics                )   \
	visitOp(0xfe46, i64_atomic_rmw16_xchg_u   , "i64.atomic.rmw16.xchg_u"   , AtomicLoadOrStoreImm<1>   , WAVM_ATOMICRMW(i64)       , atomics                )   \
	visitOp(0xfe47, i64_atomic_rmw32_xchg_u   , "i64.atomic.rmw32.xchg_u"   , AtomicLoadOrStoreImm<2>   , WAVM_ATOMICRMW(i64)       , atomics                )   \
	visitOp(0xfe48, i32_atomic_rmw_cmpxchg    , "i32.atomic.rmw.cmpxchg"    , AtomicLoadOrStoreImm<2>   , WAVM_COMPAREEXCHANGE(i32) , atomics                )   \
	visitOp(0xfe49, i64_atomic_rmw_cmpxchg    , "i64.atomic.rmw.cmpxchg"    , AtomicLoadOrStoreImm<3>   , WAVM_COMPAREEXCHANGE(i64) , atomics                )   \
	visitOp(0xfe4a, i32_atomic_rmw8_cmpxchg_u , "i32.atomic.rmw8.cmpxchg_u" , AtomicLoadOrStoreImm<0>   , WAVM_COMPAREEXCHANGE(i32) , atomics                )   \
	visitOp(0xfe4b, i32_atomic_rmw16_cmpxchg_u, "i32.atomic.rmw16.cmpxchg_u", AtomicLoadOrStoreImm<1>   , WAVM_COMPAREEXCHANGE(i32) , atomics                )   \
	visitOp(0xfe4c, i64_atomic_rmw8_cmpxchg_u , "i64.atomic.rmw8.cmpxchg_u" , AtomicLoadOrStoreImm<0>   , WAVM_COMPAREEXCHANGE(i64) , atomics                )   \
	visitOp(0xfe4d, i64_atomic_rmw16_cmpxchg_u, "i64.atomic.rmw16.cmpxchg_u", AtomicLoadOrStoreImm<1>   , WAVM_COMPAREEXCHANGE(i64) , atomics                )   \
	visitOp(0xfe4e, i64_atomic_rmw32_cmpxchg_u, "i64.atomic.rmw32.cmpxchg_u", AtomicLoadOrStoreImm<2>   , WAVM_COMPAREEXCHANGE(i64) , atomics                )

// clang-format on

#define WAVM_ENUM_NONCONTROL_OPERATORS(visitOp)                                                    \
	WAVM_ENUM_PARAMETRIC_OPERATORS(visitOp)                                                        \
	WAVM_ENUM_OVERLOADED_OPERATORS(visitOp)                                                        \
	WAVM_ENUM_NONCONTROL_NONPARAMETRIC_OPERATORS(visitOp)

#define WAVM_ENUM_NONOVERLOADED_OPERATORS(visitOp)                                                 \
	WAVM_ENUM_PARAMETRIC_OPERATORS(visitOp)                                                        \
	WAVM_ENUM_NONCONTROL_NONPARAMETRIC_OPERATORS(visitOp)                                          \
	WAVM_ENUM_CONTROL_OPERATORS(visitOp)

#define WAVM_ENUM_OPERATORS(visitOp)                                                               \
	WAVM_ENUM_PARAMETRIC_OPERATORS(visitOp)                                                        \
	WAVM_ENUM_OVERLOADED_OPERATORS(visitOp)                                                        \
	WAVM_ENUM_NONCONTROL_NONPARAMETRIC_OPERATORS(visitOp)                                          \
	WAVM_ENUM_CONTROL_OPERATORS(visitOp)<|MERGE_RESOLUTION|>--- conflicted
+++ resolved
@@ -358,76 +358,6 @@
 /*  visitOp(0xfd5e, ...                       , ...                         , ...                       , ...                       , ...                    )*/ \
 /*  visitOp(0xfd5f, ...                       , ...                         , ...                       , ...                       , ...                    )*/ \
 /* v128 integer arithmetic                                                                                                                                    */ \
-<<<<<<< HEAD
-	visitOp(0xfd51, i8x16_neg                 , "i8x16.neg"                 , NoImm                     , WAVM_UNARY(v128,v128)     , simd                   )   \
-	visitOp(0xfd52, i8x16_any_true            , "i8x16.any_true"            , NoImm                     , WAVM_UNARY(v128,i32)      , simd                   )   \
-	visitOp(0xfd53, i8x16_all_true            , "i8x16.all_true"            , NoImm                     , WAVM_UNARY(v128,i32)      , simd                   )   \
-	visitOp(0xfd54, i8x16_shl                 , "i8x16.shl"                 , NoImm                     , WAVM_V_VS(v128,i32)       , simd                   )   \
-	visitOp(0xfd55, i8x16_shr_s               , "i8x16.shr_s"               , NoImm                     , WAVM_V_VS(v128,i32)       , simd                   )   \
-	visitOp(0xfd56, i8x16_shr_u               , "i8x16.shr_u"               , NoImm                     , WAVM_V_VS(v128,i32)       , simd                   )   \
-	visitOp(0xfd57, i8x16_add                 , "i8x16.add"                 , NoImm                     , WAVM_BINARY(v128,v128)    , simd                   )   \
-	visitOp(0xfd58, i8x16_add_saturate_s      , "i8x16.add_saturate_s"      , NoImm                     , WAVM_BINARY(v128,v128)    , simd                   )   \
-	visitOp(0xfd59, i8x16_add_saturate_u      , "i8x16.add_saturate_u"      , NoImm                     , WAVM_BINARY(v128,v128)    , simd                   )   \
-	visitOp(0xfd5a, i8x16_sub                 , "i8x16.sub"                 , NoImm                     , WAVM_BINARY(v128,v128)    , simd                   )   \
-	visitOp(0xfd5b, i8x16_sub_saturate_s      , "i8x16.sub_saturate_s"      , NoImm                     , WAVM_BINARY(v128,v128)    , simd                   )   \
-	visitOp(0xfd5c, i8x16_sub_saturate_u      , "i8x16.sub_saturate_u"      , NoImm                     , WAVM_BINARY(v128,v128)    , simd                   )   \
-	visitOp(0xfd5d, i8x16_mul                 , "i8x16.mul"                 , NoImm                     , WAVM_BINARY(v128,v128)    , simd                   )   \
-	visitOp(0xfd5e, i8x16_min_s               , "i8x16.min_s"               , NoImm                     , WAVM_BINARY(v128,v128)    , simd                   )   \
-	visitOp(0xfd5f, i8x16_min_u               , "i8x16.min_u"               , NoImm                     , WAVM_BINARY(v128,v128)    , simd                   )   \
-	visitOp(0xfd60, i8x16_max_s               , "i8x16.max_s"               , NoImm                     , WAVM_BINARY(v128,v128)    , simd                   )   \
-	visitOp(0xfd61, i8x16_max_u               , "i8x16.max_u"               , NoImm                     , WAVM_BINARY(v128,v128)    , simd                   )   \
-	visitOp(0xfd62, i16x8_neg                 , "i16x8.neg"                 , NoImm                     , WAVM_UNARY(v128,v128)     , simd                   )   \
-	visitOp(0xfd63, i16x8_any_true            , "i16x8.any_true"            , NoImm                     , WAVM_UNARY(v128,i32)      , simd                   )   \
-	visitOp(0xfd64, i16x8_all_true            , "i16x8.all_true"            , NoImm                     , WAVM_UNARY(v128,i32)      , simd                   )   \
-	visitOp(0xfd65, i16x8_shl                 , "i16x8.shl"                 , NoImm                     , WAVM_V_VS(v128,i32)       , simd                   )   \
-	visitOp(0xfd66, i16x8_shr_s               , "i16x8.shr_s"               , NoImm                     , WAVM_V_VS(v128,i32)       , simd                   )   \
-	visitOp(0xfd67, i16x8_shr_u               , "i16x8.shr_u"               , NoImm                     , WAVM_V_VS(v128,i32)       , simd                   )   \
-	visitOp(0xfd68, i16x8_add                 , "i16x8.add"                 , NoImm                     , WAVM_BINARY(v128,v128)    , simd                   )   \
-	visitOp(0xfd69, i16x8_add_saturate_s      , "i16x8.add_saturate_s"      , NoImm                     , WAVM_BINARY(v128,v128)    , simd                   )   \
-	visitOp(0xfd6a, i16x8_add_saturate_u      , "i16x8.add_saturate_u"      , NoImm                     , WAVM_BINARY(v128,v128)    , simd                   )   \
-	visitOp(0xfd6b, i16x8_sub                 , "i16x8.sub"                 , NoImm                     , WAVM_BINARY(v128,v128)    , simd                   )   \
-	visitOp(0xfd6c, i16x8_sub_saturate_s      , "i16x8.sub_saturate_s"      , NoImm                     , WAVM_BINARY(v128,v128)    , simd                   )   \
-	visitOp(0xfd6d, i16x8_sub_saturate_u      , "i16x8.sub_saturate_u"      , NoImm                     , WAVM_BINARY(v128,v128)    , simd                   )   \
-	visitOp(0xfd6e, i16x8_mul                 , "i16x8.mul"                 , NoImm                     , WAVM_BINARY(v128,v128)    , simd                   )   \
-	visitOp(0xfd6f, i16x8_min_s               , "i16x8.min_s"               , NoImm                     , WAVM_BINARY(v128,v128)    , simd                   )   \
-	visitOp(0xfd70, i16x8_min_u               , "i16x8.min_u"               , NoImm                     , WAVM_BINARY(v128,v128)    , simd                   )   \
-	visitOp(0xfd71, i16x8_max_s               , "i16x8.max_s"               , NoImm                     , WAVM_BINARY(v128,v128)    , simd                   )   \
-	visitOp(0xfd72, i16x8_max_u               , "i16x8.max_u"               , NoImm                     , WAVM_BINARY(v128,v128)    , simd                   )   \
-	visitOp(0xfd73, i32x4_neg                 , "i32x4.neg"                 , NoImm                     , WAVM_UNARY(v128,v128)     , simd                   )   \
-	visitOp(0xfd74, i32x4_any_true            , "i32x4.any_true"            , NoImm                     , WAVM_UNARY(v128,i32)      , simd                   )   \
-	visitOp(0xfd75, i32x4_all_true            , "i32x4.all_true"            , NoImm                     , WAVM_UNARY(v128,i32)      , simd                   )   \
-	visitOp(0xfd76, i32x4_shl                 , "i32x4.shl"                 , NoImm                     , WAVM_V_VS(v128,i32)       , simd                   )   \
-	visitOp(0xfd77, i32x4_shr_s               , "i32x4.shr_s"               , NoImm                     , WAVM_V_VS(v128,i32)       , simd                   )   \
-	visitOp(0xfd78, i32x4_shr_u               , "i32x4.shr_u"               , NoImm                     , WAVM_V_VS(v128,i32)       , simd                   )   \
-	visitOp(0xfd79, i32x4_add                 , "i32x4.add"                 , NoImm                     , WAVM_BINARY(v128,v128)    , simd                   )   \
-/*	visitOp(0xfd7a, i32x4_add_saturate_s      , "i32x4.add_saturate_s"      , NoImm                     , WAVM_BINARY(v128,v128)    , simd                   )*/ \
-/*	visitOp(0xfd7b, i32x4_add_saturate_u      , "i32x4.add_saturate_u"      , NoImm                     , WAVM_BINARY(v128,v128)    , simd                   )*/ \
-	visitOp(0xfd7c, i32x4_sub                 , "i32x4.sub"                 , NoImm                     , WAVM_BINARY(v128,v128)    , simd                   )   \
-/*	visitOp(0xfd7d, i32x4_sub_saturate_s      , "i32x4.sub_saturate_s"      , NoImm                     , WAVM_BINARY(v128,v128)    , simd                   )*/ \
-/*	visitOp(0xfd7e, i32x4_sub_saturate_u      , "i32x4.sub_saturate_u"      , NoImm                     , WAVM_BINARY(v128,v128)    , simd                   )*/ \
-	visitOp(0xfd7f, i32x4_mul                 , "i32x4.mul"                 , NoImm                     , WAVM_BINARY(v128,v128)    , simd                   )   \
-	visitOp(0xfd80, i32x4_min_s               , "i32x4.min_s"               , NoImm                     , WAVM_BINARY(v128,v128)    , simd                   )   \
-	visitOp(0xfd81, i32x4_min_u               , "i32x4.min_u"               , NoImm                     , WAVM_BINARY(v128,v128)    , simd                   )   \
-	visitOp(0xfd82, i32x4_max_s               , "i32x4.max_s"               , NoImm                     , WAVM_BINARY(v128,v128)    , simd                   )   \
-	visitOp(0xfd83, i32x4_max_u               , "i32x4.max_u"               , NoImm                     , WAVM_BINARY(v128,v128)    , simd                   )   \
-	visitOp(0xfd84, i64x2_neg                 , "i64x2.neg"                 , NoImm                     , WAVM_UNARY(v128,v128)     , simd                   )   \
-	visitOp(0xfd85, i64x2_any_true            , "i64x2.any_true"            , NoImm                     , WAVM_UNARY(v128,i32)      , simd                   )   \
-	visitOp(0xfd86, i64x2_all_true            , "i64x2.all_true"            , NoImm                     , WAVM_UNARY(v128,i32)      , simd                   )   \
-	visitOp(0xfd87, i64x2_shl                 , "i64x2.shl"                 , NoImm                     , WAVM_V_VS(v128,i32)       , simd                   )   \
-	visitOp(0xfd88, i64x2_shr_s               , "i64x2.shr_s"               , NoImm                     , WAVM_V_VS(v128,i32)       , simd                   )   \
-	visitOp(0xfd89, i64x2_shr_u               , "i64x2.shr_u"               , NoImm                     , WAVM_V_VS(v128,i32)       , simd                   )   \
-	visitOp(0xfd8a, i64x2_add                 , "i64x2.add"                 , NoImm                     , WAVM_BINARY(v128,v128)    , simd                   )   \
-/*	visitOp(0xfd8b, i64x2_add_saturate_s      , "i64x2.add_saturate_s"      , NoImm                     , WAVM_BINARY(v128,v128)    , simd                   )*/ \
-/*	visitOp(0xfd8c, i64x2_add_saturate_u      , "i64x2.add_saturate_u"      , NoImm                     , WAVM_BINARY(v128,v128)    , simd                   )*/ \
-	visitOp(0xfd8d, i64x2_sub                 , "i64x2.sub"                 , NoImm                     , WAVM_BINARY(v128,v128)    , simd                   )   \
-/*	visitOp(0xfd8e, i64x2_sub_saturate_s      , "i64x2.sub_saturate_s"      , NoImm                     , WAVM_BINARY(v128,v128)    , simd                   )*/ \
-/*	visitOp(0xfd8f, i64x2_sub_saturate_u      , "i64x2.sub_saturate_u"      , NoImm                     , WAVM_BINARY(v128,v128)    , simd                   )*/ \
-	visitOp(0xfd90, i64x2_mul                 , "i64x2.mul"                 , NoImm                     , WAVM_BINARY(v128,v128)    , simd                   )   \
-/*	visitOp(0xfd91, i64x2_min_s               , "i64x2.min_s"               , NoImm                     , WAVM_BINARY(v128,v128)    , simd                   )*/ \
-/*	visitOp(0xfd92, i64x2_min_u               , "i64x2.min_u"               , NoImm                     , WAVM_BINARY(v128,v128)    , simd                   )*/ \
-/*	visitOp(0xfd93, i64x2_max_s               , "i64x2.max_s"               , NoImm                     , WAVM_BINARY(v128,v128)    , simd                   )*/ \
-/*	visitOp(0xfd94, i64x2_max_u               , "i64x2.max_u"               , NoImm                     , WAVM_BINARY(v128,v128)    , simd                   )*/ \
-=======
 	visitOp(0xfd60, i8x16_abs                 , "i8x16.abs"                 , NoImm                     , WAVM_UNARY(v128,v128)     , simd                   )   \
 	visitOp(0xfd61, i8x16_neg                 , "i8x16.neg"                 , NoImm                     , WAVM_UNARY(v128,v128)     , simd                   )   \
 	visitOp(0xfd62, i8x16_any_true            , "i8x16.any_true"            , NoImm                     , WAVM_UNARY(v128,i32)      , simd                   )   \
@@ -449,7 +379,7 @@
 	visitOp(0xfd72, i8x16_sub_saturate_s      , "i8x16.sub_saturate_s"      , NoImm                     , WAVM_BINARY(v128,v128)    , simd                   )   \
 	visitOp(0xfd73, i8x16_sub_saturate_u      , "i8x16.sub_saturate_u"      , NoImm                     , WAVM_BINARY(v128,v128)    , simd                   )   \
 /*  visitOp(0xfd74, i8x16_dot_i4x32_s         , "i8x16.dot_i4x32_s"         , NoImm                     , WAVM_BINARY(v128,v128)    , simd                   )*/ \
-/*  visitOp(0xfd75, i8x16_mul                 , "i8x16.mul"                 , NoImm                     , WAVM_BINARY(v128,v128)    , simd                   )*/ \
+    visitOp(0xfd75, i8x16_mul                 , "i8x16.mul"                 , NoImm                     , WAVM_BINARY(v128,v128)    , simd                   )   \
 	visitOp(0xfd76, i8x16_min_s               , "i8x16.min_s"               , NoImm                     , WAVM_BINARY(v128,v128)    , simd                   )   \
 	visitOp(0xfd77, i8x16_min_u               , "i8x16.min_u"               , NoImm                     , WAVM_BINARY(v128,v128)    , simd                   )   \
 	visitOp(0xfd78, i8x16_max_s               , "i8x16.max_s"               , NoImm                     , WAVM_BINARY(v128,v128)    , simd                   )   \
@@ -526,8 +456,8 @@
 /*  visitOp(0xfdbf, ...                       , ...                         , ...                       , ...                       , ...                    )*/ \
 /*  visitOp(0xfdc0, i64x2_abs                 , "i64x2.abs"                 , NoImm                     , WAVM_UNARY(v128,v128)     , simd                   )*/ \
 	visitOp(0xfdc1, i64x2_neg                 , "i64x2.neg"                 , NoImm                     , WAVM_UNARY(v128,v128)     , simd                   )   \
-/*  visitOp(0xfdc2, i64x2_any_true            , "i64x2.any_true"            , NoImm                     , WAVM_UNARY(v128,i32)      , simd                   )*/ \
-/*  visitOp(0xfdc3, i64x2_all_true            , "i64x2.all_true"            , NoImm                     , WAVM_UNARY(v128,i32)      , simd                   )*/ \
+    visitOp(0xfdc2, i64x2_any_true            , "i64x2.any_true"            , NoImm                     , WAVM_UNARY(v128,i32)      , simd                   )   \
+    visitOp(0xfdc3, i64x2_all_true            , "i64x2.all_true"            , NoImm                     , WAVM_UNARY(v128,i32)      , simd                   )   \
 /*  visitOp(0xfdc5, i64x2_narrow_i128x1_s     , "i32x4.narrow_i128x1_s"     , NoImm                     , WAVM_BINARY(v128,v128)    , simd                   )*/ \
 /*  visitOp(0xfdc6, i64x2_narrow_i128x1_u     , "i32x4.narrow_i128x1_u"     , NoImm                     , WAVM_BINARY(v128,v128)    , simd                   )*/ \
 /*  visitOp(0xfdc7, i64x2_widen_low_i32x4_s   , "i32x4.widen_low_i32x4_s"   , NoImm                     , WAVM_UNARY(v128,v128)     , simd                   )*/ \
@@ -554,7 +484,6 @@
 /*  visitOp(0xfddd, ...                       , ...                         , ...                       , ...                       , ...                    )*/ \
 /*  visitOp(0xfdde, ...                       , ...                         , ...                       , ...                       , ...                    )*/ \
 /*  visitOp(0xfddf, ...                       , ...                         , ...                       , ...                       , ...                    )*/ \
->>>>>>> e289ba65
 /* v128 floating-point arithmetic                                                                                                                             */ \
 	visitOp(0xfde0, f32x4_abs                 , "f32x4.abs"                 , NoImm                     , WAVM_UNARY(v128,v128)     , simd                   )   \
 	visitOp(0xfde1, f32x4_neg                 , "f32x4.neg"                 , NoImm                     , WAVM_UNARY(v128,v128)     , simd                   )   \
