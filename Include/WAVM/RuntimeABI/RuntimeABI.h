#pragma once

//
// Data structures that are used to share data between WAVM C++ code and the compiled WASM code.
//

#include <atomic>
#include <map>
#include "WAVM/IR/Types.h"
#include "WAVM/IR/Value.h"
#include "WAVM/Inline/BasicTypes.h"
#include "WAVM/Platform/Diagnostics.h"

namespace WAVM { namespace LLVMJIT {
	struct Module;
}}

namespace WAVM { namespace Runtime {
	// Forward declarations
	struct Compartment;
	struct Context;
	struct ExceptionType;
	struct Object;
	struct Table;
	struct Memory;

	// Runtime object types. This must be a superset of IR::ExternKind, with IR::ExternKind
	// values having the same representation in Runtime::ObjectKind.
	enum class ObjectKind : U8
	{
		invalid = (U8)IR::ExternKind::invalid,

		// Standard object kinds that may be imported/exported from WebAssembly modules.
		function = (U8)IR::ExternKind::function,
		table = (U8)IR::ExternKind::table,
		memory = (U8)IR::ExternKind::memory,
		global = (U8)IR::ExternKind::global,
		exceptionType = (U8)IR::ExternKind::exceptionType,

		// Runtime-specific object kinds that are only used by transient runtime objects.
		instance,
		context,
		compartment,
		foreign,
	};
	static_assert(Uptr(IR::ExternKind::function) == Uptr(ObjectKind::function),
				  "IR::ExternKind::function != ObjectKind::function");
	static_assert(Uptr(IR::ExternKind::table) == Uptr(ObjectKind::table),
				  "IR::ExternKind::table != ObjectKind::table");
	static_assert(Uptr(IR::ExternKind::memory) == Uptr(ObjectKind::memory),
				  "IR::ExternKind::memory != ObjectKind::memory");
	static_assert(Uptr(IR::ExternKind::global) == Uptr(ObjectKind::global),
				  "IR::ExternKind::global != ObjectKind::global");
	static_assert(Uptr(IR::ExternKind::exceptionType) == Uptr(ObjectKind::exceptionType),
				  "IR::ExternKind::exceptionType != ObjectKind::exceptionType");

<<<<<<< HEAD
    static constexpr Uptr pageSize = 4096;
	
    // Note the log2 value here must correspond to the one above
    static constexpr Uptr wavmCompartmentReservedBytes = Uptr(4) * 1024 * 1024 * 1024;    
    static constexpr Uptr compartmentRuntimeDataAlignmentLog2 = 32;

=======
	static constexpr Uptr contextNumBytes = 16384;
>>>>>>> 89881af0
	static constexpr Uptr maxThunkArgAndReturnBytes = 256;

	static constexpr Uptr contextRuntimeDataAlignment = 8 * pageSize;
	static constexpr Uptr maxMutableGlobals
<<<<<<< HEAD
		= (contextRuntimeDataAlignment - maxThunkArgAndReturnBytes - sizeof(Context*)) / sizeof(IR::UntaggedValue);
	static constexpr Uptr maxMemories = 255;
	static constexpr Uptr maxTables = 128 * 1024 - maxMemories * 2 - 1;
=======
		= (contextNumBytes - maxThunkArgAndReturnBytes - sizeof(Context*))
		  / sizeof(IR::UntaggedValue);
	static constexpr Uptr contextRuntimeDataAlignment = 16384;
>>>>>>> 89881af0

	static_assert(sizeof(IR::UntaggedValue) * IR::maxReturnValues <= maxThunkArgAndReturnBytes,
				  "maxThunkArgAndReturnBytes must be large enough to hold IR::maxReturnValues * "
				  "sizeof(UntaggedValue)");

	struct ContextRuntimeData
	{
		U8 thunkArgAndReturnData[maxThunkArgAndReturnBytes];
		Context* context;
		IR::UntaggedValue mutableGlobals[maxMutableGlobals];
	};

<<<<<<< HEAD
	static_assert(sizeof(ContextRuntimeData) == contextRuntimeDataAlignment, "");
=======
	static_assert(sizeof(ContextRuntimeData) == contextNumBytes,
				  "ContextRuntimeData isn't the expected size");
>>>>>>> 89881af0

	struct MemoryRuntimeData
	{
		void* base;
		std::atomic<Uptr> numPages;
		Uptr endAddress;
	};

	constexpr Uptr memoryNumGuardBytes = 65536;

	static_assert(sizeof(MemoryRuntimeData) == sizeof(Uptr) * 3,
				  "MemoryRuntimeData isn't the expected size");

	struct TableRuntimeData
	{
		void* base;
		Uptr endIndex;
	};

	static_assert(sizeof(TableRuntimeData) == sizeof(Uptr) * 2,
				  "TableRuntimeData isn't the expected size");

	static constexpr Uptr maxMemories = 255;
	static constexpr Uptr compartmentReservedBytes = Uptr(2) * 1024 * 1024 * 1024;
	static constexpr Uptr compartmentNonContextBytes = Uptr(2) * 1024 * 1024;
	static constexpr Uptr maxTables = (compartmentNonContextBytes - sizeof(Compartment*)
									   - maxMemories * sizeof(MemoryRuntimeData))
									  / sizeof(TableRuntimeData);
	static constexpr Uptr compartmentRuntimeDataAlignmentLog2 = 31;

	struct CompartmentRuntimeData
	{
		Compartment* compartment;
		MemoryRuntimeData memories[maxMemories];
		TableRuntimeData tables[maxTables];
		ContextRuntimeData contexts[1]; // Actually [maxContexts], but at least MSVC doesn't allow
										// declaring arrays that large.
	};

<<<<<<< HEAD
    static constexpr Uptr maxContexts = (wavmCompartmentReservedBytes -         
        (offsetof(CompartmentRuntimeData, contexts))) / sizeof(ContextRuntimeData);
    static constexpr Uptr maxContextSize = U64(maxContexts) * sizeof(ContextRuntimeData);
=======
	static constexpr Uptr maxContexts
		= (compartmentReservedBytes - offsetof(CompartmentRuntimeData, contexts))
		  / sizeof(ContextRuntimeData);
>>>>>>> 89881af0

	//static constexpr Uptr maxContexts
	//	= (512 * 1024) - (offsetof(CompartmentRuntimeData, contexts) / 
    //     sizeof(ContextRuntimeData));

	static_assert(offsetof(CompartmentRuntimeData, contexts) % pageSize == 0,
				  "CompartmentRuntimeData::contexts isn't page-aligned");

	static_assert(U64(offsetof(CompartmentRuntimeData, contexts))
<<<<<<< HEAD
						  + maxContextSize
					  == wavmCompartmentReservedBytes,
=======
						  + U64(maxContexts) * sizeof(ContextRuntimeData)
					  == compartmentReservedBytes,
>>>>>>> 89881af0
				  "CompartmentRuntimeData isn't the expected size");

	struct Exception
	{
		Uptr typeId;
		ExceptionType* type;
		U8 isUserException;
		Platform::CallStack callStack;
		void* userData;
		void (*finalizeUserData)(void*);
		IR::UntaggedValue arguments[1];

		Exception(Uptr inTypeId,
				  ExceptionType* inType,
				  bool inIsUserException,
				  Platform::CallStack&& inCallStack)
		: typeId(inTypeId)
		, type(inType)
		, isUserException(inIsUserException ? 1 : 0)
		, callStack(std::move(inCallStack))
		, userData(nullptr)
		, finalizeUserData(nullptr)
		{
		}

		~Exception();

		static Uptr calcNumBytes(Uptr numArguments)
		{
			if(numArguments == 0) { numArguments = 1; }
			return offsetof(Exception, arguments) + numArguments * sizeof(IR::UntaggedValue);
		}
	};

	struct Object
	{
		const ObjectKind kind;
	};

	typedef Runtime::ContextRuntimeData* (*InvokeThunkPointer)(const Runtime::Function*,
															   Runtime::ContextRuntimeData*,
															   const IR::UntaggedValue* arguments,
															   IR::UntaggedValue* results);

	// Metadata about a function, used to hold data that can't be emitted directly in an object
	// file, or must be mutable.
	struct FunctionMutableData
	{
		LLVMJIT::Module* jitModule = nullptr;
		Runtime::Function* function = nullptr;
		Uptr numCodeBytes = 0;
		std::atomic<Uptr> numRootReferences{0};
		std::map<U32, U32> offsetToOpIndexMap;
		std::string debugName;
		std::atomic<InvokeThunkPointer> invokeThunk{nullptr};
		void* userData{nullptr};
		void (*finalizeUserData)(void*);

		FunctionMutableData(std::string&& inDebugName)
		: debugName(inDebugName), userData(nullptr), finalizeUserData(nullptr)
		{
		}

		~FunctionMutableData()
		{
			WAVM_ASSERT(numRootReferences.load(std::memory_order_acquire) == 0);
			if(finalizeUserData) { (*finalizeUserData)(userData); }
		}
	};

	struct Function
	{
		Object object;
		FunctionMutableData* mutableData;
		const Uptr instanceId;
		const IR::FunctionType::Encoding encodedType;
		const U8 code[1];

		Function(FunctionMutableData* inMutableData,
				 Uptr inInstanceId,
				 IR::FunctionType::Encoding inEncodedType)
		: object{ObjectKind::function}
		, mutableData(inMutableData)
		, instanceId(inInstanceId)
		, encodedType(inEncodedType)
		, code{0xcc} // int3
		{
		}
	};

	static_assert(offsetof(Runtime::Function, object) == sizeof(Uptr) * 0,
				  "Function prefix must match Runtime::Function layout");
	static_assert(offsetof(Runtime::Function, mutableData) == sizeof(Uptr) * 1,
				  "Function prefix must match Runtime::Function layout");
	static_assert(offsetof(Runtime::Function, instanceId) == sizeof(Uptr) * 2,
				  "Function prefix must match Runtime::Function layout");
	static_assert(offsetof(Runtime::Function, encodedType) == sizeof(Uptr) * 3,
				  "Function prefix must match Runtime::Function layout");
	static_assert(offsetof(Runtime::Function, code) == sizeof(Uptr) * 4,
				  "Function prefix must match Runtime::Function layout");

	inline CompartmentRuntimeData* getCompartmentRuntimeData(ContextRuntimeData* contextRuntimeData)
	{
		return reinterpret_cast<CompartmentRuntimeData*>(
			reinterpret_cast<Uptr>(contextRuntimeData)
			& -(Iptr(1) << compartmentRuntimeDataAlignmentLog2));
	}
}}<|MERGE_RESOLUTION|>--- conflicted
+++ resolved
@@ -54,29 +54,12 @@
 	static_assert(Uptr(IR::ExternKind::exceptionType) == Uptr(ObjectKind::exceptionType),
 				  "IR::ExternKind::exceptionType != ObjectKind::exceptionType");
 
-<<<<<<< HEAD
-    static constexpr Uptr pageSize = 4096;
-	
-    // Note the log2 value here must correspond to the one above
-    static constexpr Uptr wavmCompartmentReservedBytes = Uptr(4) * 1024 * 1024 * 1024;    
-    static constexpr Uptr compartmentRuntimeDataAlignmentLog2 = 32;
-
-=======
 	static constexpr Uptr contextNumBytes = 16384;
->>>>>>> 89881af0
 	static constexpr Uptr maxThunkArgAndReturnBytes = 256;
-
-	static constexpr Uptr contextRuntimeDataAlignment = 8 * pageSize;
 	static constexpr Uptr maxMutableGlobals
-<<<<<<< HEAD
-		= (contextRuntimeDataAlignment - maxThunkArgAndReturnBytes - sizeof(Context*)) / sizeof(IR::UntaggedValue);
-	static constexpr Uptr maxMemories = 255;
-	static constexpr Uptr maxTables = 128 * 1024 - maxMemories * 2 - 1;
-=======
 		= (contextNumBytes - maxThunkArgAndReturnBytes - sizeof(Context*))
 		  / sizeof(IR::UntaggedValue);
 	static constexpr Uptr contextRuntimeDataAlignment = 16384;
->>>>>>> 89881af0
 
 	static_assert(sizeof(IR::UntaggedValue) * IR::maxReturnValues <= maxThunkArgAndReturnBytes,
 				  "maxThunkArgAndReturnBytes must be large enough to hold IR::maxReturnValues * "
@@ -89,12 +72,8 @@
 		IR::UntaggedValue mutableGlobals[maxMutableGlobals];
 	};
 
-<<<<<<< HEAD
-	static_assert(sizeof(ContextRuntimeData) == contextRuntimeDataAlignment, "");
-=======
 	static_assert(sizeof(ContextRuntimeData) == contextNumBytes,
 				  "ContextRuntimeData isn't the expected size");
->>>>>>> 89881af0
 
 	struct MemoryRuntimeData
 	{
@@ -134,31 +113,15 @@
 										// declaring arrays that large.
 	};
 
-<<<<<<< HEAD
-    static constexpr Uptr maxContexts = (wavmCompartmentReservedBytes -         
-        (offsetof(CompartmentRuntimeData, contexts))) / sizeof(ContextRuntimeData);
-    static constexpr Uptr maxContextSize = U64(maxContexts) * sizeof(ContextRuntimeData);
-=======
 	static constexpr Uptr maxContexts
 		= (compartmentReservedBytes - offsetof(CompartmentRuntimeData, contexts))
 		  / sizeof(ContextRuntimeData);
->>>>>>> 89881af0
-
-	//static constexpr Uptr maxContexts
-	//	= (512 * 1024) - (offsetof(CompartmentRuntimeData, contexts) / 
-    //     sizeof(ContextRuntimeData));
-
-	static_assert(offsetof(CompartmentRuntimeData, contexts) % pageSize == 0,
+
+	static_assert(offsetof(CompartmentRuntimeData, contexts) % 4096 == 0,
 				  "CompartmentRuntimeData::contexts isn't page-aligned");
-
 	static_assert(U64(offsetof(CompartmentRuntimeData, contexts))
-<<<<<<< HEAD
-						  + maxContextSize
-					  == wavmCompartmentReservedBytes,
-=======
 						  + U64(maxContexts) * sizeof(ContextRuntimeData)
 					  == compartmentReservedBytes,
->>>>>>> 89881af0
 				  "CompartmentRuntimeData isn't the expected size");
 
 	struct Exception
