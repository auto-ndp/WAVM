--- conflicted
+++ resolved
@@ -1,22 +1,14 @@
 // IWYU pragma: private, include "WAVM/Inline/HashSet.h"
 // You should only include this file indirectly by including HashMap.h.
 
-<<<<<<< HEAD
-template<typename Element> bool HashSetIterator<Element>::operator!=(const HashSetIterator& other) const
-=======
 template<typename Element>
 bool HashSetIterator<Element>::operator!=(const HashSetIterator& other) const
->>>>>>> 4228b7df
 {
 	return bucket != other.bucket;
 }
 
-<<<<<<< HEAD
-template<typename Element> bool HashSetIterator<Element>::operator==(const HashSetIterator& other) const
-=======
 template<typename Element>
 bool HashSetIterator<Element>::operator==(const HashSetIterator& other) const
->>>>>>> 4228b7df
 {
 	return bucket == other.bucket;
 }
