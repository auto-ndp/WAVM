cmake_minimum_required(VERSION 3.8.0)

# Parse the VERSION file.
set_property(DIRECTORY APPEND PROPERTY CMAKE_CONFIGURE_DEPENDS VERSION)
file(READ "VERSION" VERSION_FILE_CONTENTS)
string(REGEX MATCH "([0-9]+)\.([0-9]+)\.([0-9]+)(-[a-zA-Z0-9]+)?" WAVM_VERSION_STRING ${VERSION_FILE_CONTENTS})
if(NOT WAVM_VERSION_STRING)
	message(FATAL_ERROR "Could not parse 'VERSION' file")
endif()
set(WAVM_VERSION_MAJOR  ${CMAKE_MATCH_1})
set(WAVM_VERSION_MINOR  ${CMAKE_MATCH_2})
set(WAVM_VERSION_PATCH  ${CMAKE_MATCH_3})
set(WAVM_VERSION_SUFFIX ${CMAKE_MATCH_4})

# Declare the CMake project
project(
	WAVM
	VERSION "${WAVM_VERSION_MAJOR}.${WAVM_VERSION_MINOR}.${WAVM_VERSION_PATCH}"
	LANGUAGES C CXX ASM
)

if(MSVC)
	enable_language(ASM_MASM)
endif()

# Include some modules we use. GNUInstallDirs must be included after the project is declared, since it
# uses configuration variables initialized when the project is declared (CMAKE_SIZEOF_VOID_P).
include(CheckCCompilerFlag)
include(CheckCXXCompilerFlag)
include(GNUInstallDirs)

# Configure CPack
set(CPACK_PACKAGE_NAME "WAVM")
set(CPACK_PACKAGE_VENDOR "Andrew Scheidecker")
set(CPACK_PACKAGE_CONTACT "andrew@scheidecker.net")
set(CPACK_PACKAGE_VERSION_MAJOR ${WAVM_VERSION_MAJOR})
set(CPACK_PACKAGE_VERSION_MINOR ${WAVM_VERSION_MINOR})
set(CPACK_PACKAGE_VERSION_PATCH ${WAVM_VERSION_PATCH})
set(CPACK_PACKAGE_VERSION ${WAVM_VERSION_STRING})
set(CPACK_PACKAGE_DESCRIPTION "WebAssembly virtual machine")
set(CPACK_PACKAGE_HOMEPAGE_URL "https://wavm.github.io")
set(CPACK_RESOURCE_FILE_LICENSE "${CMAKE_CURRENT_SOURCE_DIR}/LICENSE.txt")
set(CPACK_PACKAGE_INSTALL_DIRECTORY "WAVM")
set(CPACK_INCLUDE_TOPLEVEL_DIRECTORY OFF)

set(CPACK_COMPONENT_RUNTIME_DISPLAY_NAME "WAVM Runtime")
set(CPACK_COMPONENT_RUNTIME_DESCRIPTION "The WebAssembly Virtual Machine runtime")
set(CPACK_COMPONENT_RUNTIME_REQUIRED YES)
set(CPACK_COMPONENT_DEVEL_DISPLAY_NAME "WAVM Libraries and C/C++ Headers")
set(CPACK_COMPONENT_DEVEL_DESCRIPTION "The libraries and C/C++ headers needed to use the WAVM runtime in your application")

# Configure NSIS
set(CPACK_NSIS_MODIFY_PATH ON)

# Configure Debian package
set(CPACK_DEBIAN_PACKAGE_DEPENDS "libc6 (>= 2.15), libstdc++6 (>= 5.1)")
if(CMAKE_CXX_COMPILER_ID STREQUAL "GNU")
	set(CPACK_DEBIAN_PACKAGE_DEPENDS "${CPACK_DEBIAN_PACKAGE_DEPENDS}, libgcc1 (>= 1:${GCC_MAJOR}.${GCC_MINOR})")
endif()
set(CPACK_DEBIAN_PACKAGE_HOMEPAGE "https://wavm.github.io")

include(CPack)

# WAVM configuration options

option(WAVM_ENABLE_STATIC_LINKING "use static linking instead of dynamic for the WAVM libraries" OFF)
option(WAVM_ENABLE_RELEASE_ASSERTS "enable assertions in release builds" 0)
set(WAVM_ENABLE_LTO "OFF" CACHE STRING "enable link-time optimization (off, on, or thin)")

option(WAVM_ENABLE_FUZZ_TARGETS "build the fuzz targets" ON)

if(CMAKE_CXX_COMPILER_ID MATCHES "Clang" OR CMAKE_CXX_COMPILER_ID STREQUAL "GNU")
	# The sanitizers are only available when compiling with Clang and GCC.
	option(WAVM_ENABLE_ASAN "enable ASAN" OFF)
	option(WAVM_ENABLE_UBSAN "enable UBSAN" OFF)
	option(WAVM_ENABLE_TSAN "enable TSAN" OFF)
else()
	set(WAVM_ENABLE_ASAN OFF)
	set(WAVM_ENABLE_UBSAN OFF)
	set(WAVM_ENABLE_TSAN OFF)
endif()

if(CMAKE_CXX_COMPILER_ID MATCHES "Clang")
	# libfuzzer is only available when compiling with Clang.
	option(WAVM_ENABLE_LIBFUZZER "compile WAVM for use by clang/LLVM's libfuzzer" OFF)
else()
	set(WAVM_ENABLE_LIBFUZZER OFF)
endif()

if(CMAKE_SIZEOF_VOID_P EQUAL 4)
	# Disable the runtime on 32-bit platforms.
	set(WAVM_ENABLE_RUNTIME OFF)
else()
	# Allow disabling the runtime on 64-bit platforms.
	option(WAVM_ENABLE_RUNTIME "enables the runtime components of WAVM" ON)
endif()

# On GCC/Clang, provide an option to compile the static libraries as PIC: Position-Independent Code.
# With this option disabled, the static libraries may not be linked into shared libraries.
if(CMAKE_CXX_COMPILER_ID MATCHES "Clang" OR CMAKE_CXX_COMPILER_ID STREQUAL "GNU")
	if(WAVM_ENABLE_STATIC_LINKING)
		option(WAVM_ENABLE_STATIC_LIBRARY_PIC "create position-independent static libraries" ON)
	endif()
endif()

if(WAVM_ENABLE_RUNTIME)
    # Find an installed build of LLVM
	find_package(LLVM REQUIRED CONFIG)

	if(LLVM_VERSION_MAJOR LESS 6)
		message(FATAL_ERROR "WAVM requires LLVM version 6.0 or newer")
	endif()

	# Convert LLVM_DEFINITIONS and LLVM_INCLUDE_DIRS from strings of space-separated elements to
	# CMake lists (strings with semicolon-separated elements).
	separate_arguments(LLVM_DEFINITIONS)
	separate_arguments(LLVM_INCLUDE_DIRS)

	# LLVM on Windows includes a bunch of definitions in LLVM_DEFINITIONS to disable secure CRT
	# warnings, which prevents the warnings from triggering in WAVM code as well. Remove them, since
	# they doesn't seem to be necessary just to include LLVM.
	list(REMOVE_ITEM LLVM_DEFINITIONS "-D_CRT_SECURE_NO_WARNINGS")
	list(REMOVE_ITEM LLVM_DEFINITIONS "-D_CRT_SECURE_NO_DEPRECATE")
	list(REMOVE_ITEM LLVM_DEFINITIONS "-D_CRT_NONSTDC_NO_DEPRECATE")
	list(REMOVE_ITEM LLVM_DEFINITIONS "-D_CRT_NONSTDC_NO_WARNINGS")
	list(REMOVE_ITEM LLVM_DEFINITIONS "-D_SCL_SECURE_NO_DEPRECATE")
	list(REMOVE_ITEM LLVM_DEFINITIONS "-D_SCL_SECURE_NO_WARNINGS")

	option(WAVM_ENABLE_UNWIND "enables printing stack traces" ON)
else()
	set(WAVM_ENABLE_UNWIND OFF)
endif()

# Tell MASM to create SAFESEH-compatible object files on Win32.
if(MSVC AND CMAKE_SIZEOF_VOID_P EQUAL 4)
	set(CMAKE_ASM_MASM_FLAGS "${CMAKE_ASM_MASM_FLAGS} /safeseh")
endif()

# Bind some variables to useful paths.
set(WAVM_SOURCE_DIR ${CMAKE_CURRENT_LIST_DIR})
set(WAVM_INCLUDE_DIR ${WAVM_SOURCE_DIR}/Include/WAVM)

# If no build type is specified, default to RelWithDebInfo
if(NOT CMAKE_BUILD_TYPE AND NOT CMAKE_CONFIGURATION_TYPES)
	set(CMAKE_BUILD_TYPE "RelWithDebInfo" CACHE STRING "The type of build (Debug, Release, RelWithDebInfo, or MinSizeRel" FORCE)
endif()

# Enable MAXOSX_RPATH by default
cmake_policy(SET CMP0042 NEW)

# Enable cmake's testing infrastructure
enable_testing()

# Enable folders when generating Visual Studio solutions
set_property(GLOBAL PROPERTY USE_FOLDERS ON)

# Put executables/DLLs in the <build>/bin directory.
set(CMAKE_RUNTIME_OUTPUT_DIRECTORY ${PROJECT_BINARY_DIR}/bin)

# If MSVC LTO is enabled, remove the /INCREMENTAL option from the link flags to avoid link warnings.
function(REMOVE_INCREMENTAL_FLAG INOUT_FLAGS)
	set(INOUT_FLAGS ${OUT_FLAGS_LOCAL} PARENT_SCOPE)
endfunction()
if(MSVC AND WAVM_ENABLE_LTO)
	string(REGEX REPLACE "[-/]INCREMENTAL" "/INCREMENTAL:NO " CMAKE_SHARED_LINKER_FLAGS_RELWITHDEBINFO ${CMAKE_SHARED_LINKER_FLAGS_RELWITHDEBINFO})
	string(REGEX REPLACE "[-/]INCREMENTAL" "/INCREMENTAL:NO " CMAKE_SHARED_LINKER_FLAGS_DEBUG ${CMAKE_SHARED_LINKER_FLAGS_DEBUG})
	string(REGEX REPLACE "[-/]INCREMENTAL" "/INCREMENTAL:NO " CMAKE_EXE_LINKER_FLAGS_RELWITHDEBINFO ${CMAKE_EXE_LINKER_FLAGS_RELWITHDEBINFO})
	string(REGEX REPLACE "[-/]INCREMENTAL" "/INCREMENTAL:NO " CMAKE_EXE_LINKER_FLAGS_DEBUG ${CMAKE_EXE_LINKER_FLAGS_DEBUG})
endif()

# Install Include/WAVM to <install root>/include/WAVM
install(DIRECTORY ${WAVM_SOURCE_DIR}/Include/WAVM
		COMPONENT devel
		DESTINATION include
		PATTERN *.txt EXCLUDE
		PATTERN *.h.in EXCLUDE)

# Generate Inline/Config.h in the build+install directories from Inline/Config.h.in in the source
configure_file(${WAVM_SOURCE_DIR}/Include/WAVM/Inline/Config.h.in
			   ${PROJECT_BINARY_DIR}/Include/WAVM/Inline/Config.h)
install(FILES ${PROJECT_BINARY_DIR}/Include/WAVM/Inline/Config.h
		COMPONENT devel
		DESTINATION ${CMAKE_INSTALL_INCLUDEDIR}/WAVM/Inline)

# Generate Inline/Version.h in the build+install directories from Inline/Version.h.in in the source
configure_file(${WAVM_SOURCE_DIR}/Include/WAVM/Inline/Version.h.in
			   ${PROJECT_BINARY_DIR}/Include/WAVM/Inline/Version.h)
install(FILES ${PROJECT_BINARY_DIR}/Include/WAVM/Inline/Version.h
		COMPONENT devel
		DESTINATION ${CMAKE_INSTALL_INCLUDEDIR}/WAVM/Inline)

# Install LICENSE to <install root> on Windows and <install root>/share/wavm on other systems.
install(FILES ${WAVM_SOURCE_DIR}/LICENSE.txt
		COMPONENT runtime
		DESTINATION $<IF:$<PLATFORM_ID:Windows>,.,${CMAKE_INSTALL_DATAROOTDIR}/wavm>)

# Install the Examples directory to <install root>/examples on Windows, and <install root>/share/wavm/examples on other systems.
install(DIRECTORY ${WAVM_SOURCE_DIR}/Examples/
		DESTINATION $<IF:$<PLATFORM_ID:Windows>,examples,${CMAKE_INSTALL_DATAROOTDIR}/wavm/examples>
		COMPONENT runtime
		PATTERN *.txt EXCLUDE)

set(WAVM_C_CXX_FLAGS)
set(WAVM_CXX_FLAGS)
set(WAVM_LTO_C_CXX_FLAGS)

set(WAVM_LINKER_FLAGS)
set(WAVM_STATIC_LIBRARY_FLAGS)

# CMake 3.12+ has a list(JOIN) operation, but as of 2019/9, the newest Ubuntu LTS (18.04) only ships with CMake 3.10.
function(wavm_list_join STRING_LIST SEPARATOR VARIABLE_NAME)
	string(REPLACE ";" ${SEPARATOR} JOINED_STRING "${STRING_LIST}")
	set(${VARIABLE_NAME} ${JOINED_STRING} PARENT_SCOPE)
endfunction()

function(wavm_get_config_var_name_for_flag FLAG VAR_NAME)
	string(SUBSTRING ${FLAG} 1 -1 FLAG_NAME)
	string(MAKE_C_IDENTIFIER ${FLAG_NAME} FLAG_NAME)
	string(TOUPPER ${FLAG_NAME} FLAG_NAME)
	set(${VAR_NAME} ${FLAG_NAME} PARENT_SCOPE)
endfunction()

function(wavm_check_cxx_compiler_flag FLAG VARIABLE_NAME)
	wavm_list_join("${WAVM_C_CXX_FLAGS};${WAVM_CXX_FLAGS};${WAVM_LTO_C_CXX_FLAGS}" " " WAVM_CXX_FLAGS_SPACE_SEPARATED)
	check_cxx_compiler_flag("${WAVM_CXX_FLAGS_SPACE_SEPARATED} ${FLAG}" ${VARIABLE_NAME})
endfunction()

function(wavm_add_cxx_flag_if_supported OPTIONAL_FLAG)
	wavm_get_config_var_name_for_flag(${OPTIONAL_FLAG} FLAG_VAR)
	wavm_check_cxx_compiler_flag("${OPTIONAL_FLAG}" "CXX_HAS_${FLAG_VAR}")
	if(CXX_HAS_${FLAG_VAR})
		list(APPEND WAVM_CXX_FLAGS ${OPTIONAL_FLAG})
		set(WAVM_CXX_FLAGS ${WAVM_CXX_FLAGS} PARENT_SCOPE)
	endif()
endfunction()

function(wavm_add_c_cxx_flag_if_supported OPTIONAL_FLAG)
	wavm_get_config_var_name_for_flag(${OPTIONAL_FLAG} FLAG_VAR)
	wavm_check_cxx_compiler_flag("${OPTIONAL_FLAG}" "CXX_HAS_${FLAG_VAR}")
	if(CXX_HAS_${FLAG_VAR})
		list(APPEND WAVM_C_CXX_FLAGS ${OPTIONAL_FLAG})
		set(WAVM_C_CXX_FLAGS ${WAVM_C_CXX_FLAGS} PARENT_SCOPE)
	endif()
endfunction()

function(wavm_check_linker_flag FLAG VARIABLE_NAME)
	wavm_list_join("${WAVM_LINKER_FLAGS}" " " WAVM_LINKER_FLAGS_SPACE_SEPARATED)
	set(CMAKE_EXE_LINKER_FLAGS "${CMAKE_EXE_LINKER_FLAGS} ${WAVM_LINKER_FLAGS_SPACE_SEPARATED} ${FLAG}")
	wavm_check_cxx_compiler_flag("" ${VARIABLE_NAME})
endfunction()

function(wavm_add_linker_flag_if_supported OPTIONAL_FLAG)
	wavm_get_config_var_name_for_flag(${OPTIONAL_FLAG} FLAG_VAR)
	wavm_check_linker_flag(${OPTIONAL_FLAG} "LINKER_HAS_${FLAG_VAR}")
	if(LINKER_HAS_${FLAG_VAR})
		list(APPEND WAVM_LINKER_FLAGS ${OPTIONAL_FLAG})
		set(WAVM_LINKER_FLAGS ${WAVM_LINKER_FLAGS} PARENT_SCOPE)
	endif()
endfunction()

# By default, CMake uses different optimization settings for Release vs RelWithDebInfo builds.
# For GCC, it uses -O3 in Release and -O2 in RelWithDebInfo.
# For MSVC, it uses /Ob2 in Release and /Ob1 in RelWithDebInfo (amount of inlining).
# In order to reduce problems that only occur in Release builds without debug symbols, override the
# default optimization settings so RelWithDebInfo uses the same optimization settings as Release.
set(CMAKE_C_FLAGS_RELWITHDEBINFO_LOCAL ${CMAKE_C_FLAGS_RELWITHDEBINFO})
set(CMAKE_CXX_FLAGS_RELWITHDEBINFO_LOCAL ${CMAKE_CXX_FLAGS_RELWITHDEBINFO})
string(REPLACE "-O2" "-O3" CMAKE_C_FLAGS_RELWITHDEBINFO_LOCAL ${CMAKE_C_FLAGS_RELWITHDEBINFO_LOCAL})
string(REPLACE "-O2" "-O3" CMAKE_CXX_FLAGS_RELWITHDEBINFO_LOCAL ${CMAKE_CXX_FLAGS_RELWITHDEBINFO_LOCAL})
string(REPLACE "/Ob1" "/Ob2" CMAKE_C_FLAGS_RELWITHDEBINFO_LOCAL ${CMAKE_C_FLAGS_RELWITHDEBINFO_LOCAL})
string(REPLACE "/Ob1" "/Ob2" CMAKE_CXX_FLAGS_RELWITHDEBINFO_LOCAL ${CMAKE_CXX_FLAGS_RELWITHDEBINFO_LOCAL})
set(CMAKE_C_FLAGS_RELWITHDEBINFO ${CMAKE_C_FLAGS_RELWITHDEBINFO_LOCAL} CACHE STRING "" FORCE)
set(CMAKE_CXX_FLAGS_RELWITHDEBINFO ${CMAKE_CXX_FLAGS_RELWITHDEBINFO_LOCAL} CACHE STRING "" FORCE)

if(CMAKE_CXX_COMPILER_ID MATCHES "Clang" OR CMAKE_CXX_COMPILER_ID STREQUAL "GNU")

	# Expose the -fuse-ld=<x> option on GCC/Clang through a WAVM_USE_LINKER config variable.
	set(WAVM_USE_LINKER "" CACHE STRING "If set, overrides the default linker (as the compiler option -fuse-ld=<WAVM_USE_LINKER>)")
	if(WAVM_USE_LINKER)
		list(APPEND WAVM_LINKER_FLAGS "-fuse-ld=${WAVM_USE_LINKER}")
	endif()

	# Warn if a switch doesn't handle an enum case even if it has a default label.
	wavm_add_c_cxx_flag_if_supported("-Wswitch-enum")
	wavm_add_c_cxx_flag_if_supported("-Wswitch-default")

	wavm_add_c_cxx_flag_if_supported("-Wnull-dereference")
	wavm_add_c_cxx_flag_if_supported("-Wduplicated-cond")
	wavm_add_c_cxx_flag_if_supported("-Wduplicated-branches")
	wavm_add_c_cxx_flag_if_supported("-Wlogical-op")
	wavm_add_cxx_flag_if_supported("-Wnon-virtual-dtor")
	wavm_add_c_cxx_flag_if_supported("-Wrestrict")
	wavm_add_c_cxx_flag_if_supported("-Wdouble-promotion")

	# Exclude some warnings included in Wextra that we don't care about.
	wavm_add_c_cxx_flag_if_supported("-Wno-missing-field-initializers")
	wavm_add_c_cxx_flag_if_supported("-Wno-unused-parameter")
endif()

# Use -fvisibility=hidden if available. The *_API definitions are also changed by the value of
# CXX_HAS_FVISIBILITY_HIDDEN.
#wavm_add_c_cxx_flag_if_supported("-fvisibility=hidden")

string(TOUPPER "${WAVM_ENABLE_LTO}" UPPERCASE_WAVM_ENABLE_LTO)
if(UPPERCASE_WAVM_ENABLE_LTO STREQUAL "THIN")
	list(APPEND WAVM_LTO_C_CXX_FLAGS "-flto=thin")
	if(NOT MSVC)
		list(APPEND WAVM_LINKER_FLAGS "-flto=thin")
	endif()

	# Detect which command line options the linker supports to configure the ThinLTO cache.
	wavm_check_linker_flag("-Wl,--thinlto-cache-dir=${CMAKE_BINARY_DIR}/.thinltocache" LINKER_HAS_ELF_LLD_THINLTO_CMD_SYNTAX)
	wavm_check_linker_flag("-Wl,-plugin-opt,cache-dir=${CMAKE_BINARY_DIR}/.thinltocache" LINKER_HAS_GOLD_THINLTO_CMD_SYNTAX)
	wavm_check_linker_flag("-Wl,-cache_path_lto,${CMAKE_BINARY_DIR}/.thinltocache" LINKER_HAS_LD64_THINLTO_CMD_SYNTAX)
	wavm_check_linker_flag("/lldltocache:${CMAKE_BINARY_DIR}/.thinltocache" LINKER_HAS_COFF_LLD_THINLTO_CMD_SYNTAX)

	if(LINKER_HAS_COFF_LLD_THINLTO_CMD_SYNTAX)
		# COFF LLD ThinLTO cache options
		# Favor this path as hack, because lld-link.exe will accept and ignore the other syntaxes
		# with a warning, but LLD, gold, and LD64 will reject this syntax as an error.
		list(APPEND WAVM_LINKER_FLAGS "/lldltocache:${CMAKE_BINARY_DIR}/.thinltocache")
		list(APPEND WAVM_LINKER_FLAGS "/lldltocachepolicy:cache_size_bytes=1g")
	elseif(LINKER_HAS_ELF_LLD_THINLTO_CMD_SYNTAX)
		# LLD ThinLTO cache options
		list(APPEND WAVM_LINKER_FLAGS "-Wl,--thinlto-cache-dir=${CMAKE_BINARY_DIR}/.thinltocache")
		list(APPEND WAVM_LINKER_FLAGS "-Wl,--thinlto-cache-policy,cache_size_bytes=1g")
	elseif(LINKER_HAS_GOLD_THINLTO_CMD_SYNTAX)
		# Gold ThinLTO cache options
		list(APPEND WAVM_LINKER_FLAGS "-Wl,-plugin-opt,cache-dir=${CMAKE_BINARY_DIR}/.thinltocache")
		list(APPEND WAVM_LINKER_FLAGS "-Wl,-plugin-opt,cache-policy=cache_size_bytes=1g")
	elseif(LINKER_HAS_LD64_THINLTO_CMD_SYNTAX)
		# ld64 ThinLTO cache options
		list(APPEND WAVM_LINKER_FLAGS "-Wl,-cache_path_lto,${CMAKE_BINARY_DIR}/.thinltocache")
	endif()
elseif(UPPERCASE_WAVM_ENABLE_LTO STREQUAL "ON")
	if(CMAKE_CXX_COMPILER_ID MATCHES "Clang" OR CMAKE_CXX_COMPILER_ID STREQUAL "GNU")
		list(APPEND WAVM_LTO_C_CXX_FLAGS "-flto")
		if(NOT MSVC)
			list(APPEND WAVM_LINKER_FLAGS "-flto")
		endif()
	elseif(MSVC)
		list(APPEND WAVM_LTO_C_CXX_FLAGS "/GL")
		list(APPEND WAVM_LINKER_FLAGS "/LTCG")
		list(APPEND WAVM_STATIC_LIBRARY_FLAGS "/LTCG")
	else()
		message(FATAL_ERROR "Your compiler does not seem to support LTO via either '-flto' or '/GL'.")
	endif()
elseif(NOT UPPERCASE_WAVM_ENABLE_LTO STREQUAL "OFF")
	message(FATAL_ERROR "WAVM_ENABLE_LTO must be 'OFF', 'ON', or 'THIN'")
endif()

if(CMAKE_CXX_COMPILER_ID MATCHES "Clang" OR CMAKE_CXX_COMPILER_ID STREQUAL "GNU")
	# When -flto and -gsplit-dwarf are passed to GCC, it produces a non-error note:
	# ‘-gsplit-dwarf’ is not supported with LTO, disabling
	# To avoid the nuisance, don't bother with -gsplit-dwarf if any form LTO is enabled on GCC.
	if(NOT CMAKE_CXX_COMPILER_ID STREQUAL "GNU" OR UPPERCASE_WAVM_ENABLE_LTO STREQUAL "OFF")
		# If the compiler supports it, use -gsplit-dwarf for the configurations that build debug info.
		wavm_check_cxx_compiler_flag("-gsplit-dwarf" CXX_HAS_GSPLIT_DWARF)
		if(CXX_HAS_GSPLIT_DWARF)
			set(CMAKE_C_FLAGS_RELWITHDEBINFO   "${CMAKE_C_FLAGS_RELWITHDEBINFO}   -gsplit-dwarf")
			set(CMAKE_CXX_FLAGS_RELWITHDEBINFO "${CMAKE_CXX_FLAGS_RELWITHDEBINFO} -gsplit-dwarf")
			set(CMAKE_C_FLAGS_DEBUG            "${CMAKE_C_FLAGS_DEBUG}            -gsplit-dwarf")
			set(CMAKE_CXX_FLAGS_DEBUG          "${CMAKE_CXX_FLAGS_DEBUG}          -gsplit-dwarf")

			# If the linker supports it, use --gdb-index to add an index of external debug data to the
			# binaries. gold and lld support this, ld does not.
			wavm_add_linker_flag_if_supported("-Wl,--gdb-index")
		endif()
	endif()
endif()

function(WAVM_SET_TARGET_LINKER_OPTIONS TARGET_NAME)
	target_compile_options(${TARGET_NAME} PRIVATE ${WAVM_LTO_C_CXX_FLAGS})
	if(MSVC)
		if(WAVM_LINKER_FLAGS)
			wavm_list_join("${WAVM_LINKER_FLAGS}" " " WAVM_LINKER_FLAGS_SPACE_SEPARATED)
			set_target_properties(${TARGET_NAME} PROPERTIES LINK_FLAGS "${WAVM_LINKER_FLAGS_SPACE_SEPARATED}")
		endif()
		if(WAVM_STATIC_LIBRARY_FLAGS)
			wavm_list_join("${WAVM_STATIC_LIBRARY_FLAGS}" " " WAVM_STATIC_LIBRARY_FLAGS_SPACE_SEPARATED)
			set_target_properties(${TARGET_NAME} PROPERTIES STATIC_LIBRARY_FLAGS "${WAVM_STATIC_LIBRARY_FLAGS_SPACE_SEPARATED}")
		endif()
	else()
		target_link_libraries(${TARGET_NAME} PRIVATE ${WAVM_LINKER_FLAGS})
	endif()

	if(NOT CMAKE_SYSTEM_NAME STREQUAL "Windows")
		get_target_property(TARGET_TYPE ${TARGET_NAME} TYPE)
		if(TARGET_TYPE STREQUAL "STATIC_LIBRARY" AND WAVM_ENABLE_STATIC_LIBRARY_PIC)
			# Ensure that even static libraries are relocatable so they can be linked into a .so
			target_compile_options(${TARGET_NAME} PRIVATE "-fPIC")
		elseif(TARGET_TYPE STREQUAL "EXECUTABLE" AND WAVM_ENABLE_STATIC_LINKING)
			#target_link_libraries(${TARGET_NAME} PRIVATE "-static")
		endif()
	endif()
endfunction()

# A function that sets sanitizer options on a target.
function(WAVM_SET_TARGET_SANITIZER_OPTIONS TARGET_NAME)
	if(CMAKE_CXX_COMPILER_ID MATCHES "Clang" OR CMAKE_CXX_COMPILER_ID STREQUAL "GNU")
		if(WAVM_ENABLE_ASAN)
			target_compile_options(${TARGET_NAME} PRIVATE "-fsanitize=address")
			target_link_libraries(${TARGET_NAME} PUBLIC "-fsanitize=address")
		endif()

		# Optionally enable the undefined-behavior sanitizer.
		if(WAVM_ENABLE_UBSAN)
			target_compile_options(${TARGET_NAME} PRIVATE "-fsanitize=undefined")
			target_link_libraries(${TARGET_NAME} PUBLIC -fsanitize=undefined)
			target_compile_options(${TARGET_NAME} PRIVATE "-fno-sanitize-recover=undefined")
		endif()

		# Optionally enable the thread sanitizer.
		if(WAVM_ENABLE_TSAN)
			target_compile_options(${TARGET_NAME} PRIVATE "-fsanitize=thread")
			target_link_libraries(${TARGET_NAME} PUBLIC -fsanitize=thread)
		endif()

		# Optionally enable Clang's libfuzzer.
		if(CMAKE_CXX_COMPILER_ID MATCHES "Clang" AND WAVM_ENABLE_LIBFUZZER)
			target_compile_options(${TARGET_NAME} PRIVATE "-fsanitize=fuzzer")
			target_compile_options(${TARGET_NAME} PRIVATE "-fsanitize-coverage=trace-cmp,trace-div,trace-gep")
		endif()

		if(CMAKE_CXX_COMPILER_ID STREQUAL "GNU")
			# Link with the static sanitizer runtimes instead of the shared sanitize runtimes on GCC.
			# This matches the default behavior for Clang.
			if(WAVM_ENABLE_ASAN)
				target_link_libraries(${TARGET_NAME} PUBLIC "-static-libasan")
			endif()
			if(WAVM_ENABLE_UBSAN)
				target_link_libraries(${TARGET_NAME} PUBLIC "-static-libubsan")
			endif()
			if(WAVM_ENABLE_TSAN)
				target_link_libraries(${TARGET_NAME} PUBLIC "-static-libtsan")
			endif()
		endif()
	endif()
endfunction()

# A function that sets compile options that are common to all WAVM targets.
function(WAVM_SET_TARGET_COMPILE_OPTIONS TARGET_NAME)
	# Add the WAVM public include directory.
	target_include_directories(
		${TARGET_NAME}
		PUBLIC $<INSTALL_INTERFACE:include>
			   $<BUILD_INTERFACE:${WAVM_SOURCE_DIR}/Include>
			   $<BUILD_INTERFACE:${PROJECT_BINARY_DIR}/Include>
	)

	# Target C++11.
	target_compile_features(${TARGET_NAME} PUBLIC cxx_std_14)

	# Set sanitizer options.
	WAVM_SET_TARGET_SANITIZER_OPTIONS(${TARGET_NAME})

	if(MSVC)
		# Compile files in parallel.
		target_compile_options(${TARGET_NAME} PRIVATE "/MP")

		# Compile with all warnings, and fatal warnings.
		target_compile_options(${TARGET_NAME} PRIVATE "/W4")
		target_compile_options(${TARGET_NAME} PRIVATE "/WX")

		# Disable warnings
		target_compile_options(${TARGET_NAME} PRIVATE "/wd4127") # conditional expression is constant
		target_compile_options(${TARGET_NAME} PRIVATE "/wd4100") # unreferenced formal parameter
		target_compile_options(${TARGET_NAME} PRIVATE "/wd4512") # assignment operator could not be generated
		target_compile_options(${TARGET_NAME} PRIVATE "/wd4141") # 'inline': used more than once
		target_compile_options(${TARGET_NAME} PRIVATE "/wd4310") # cast truncates constant value
		target_compile_options(${TARGET_NAME} PRIVATE "/wd4324") # structure was padded due to alignment specifier
		target_compile_options(${TARGET_NAME} PRIVATE "/wd4146") # unary minus operator applied to unsigned type, result still unsigned
		target_compile_options(${TARGET_NAME} PRIVATE "/wd4204") # nonstandard extension used : non-constant aggregate initializer
		target_compile_options(${TARGET_NAME} PRIVATE "/wd4251") # struct '' needs to have dll-interface to be used by clients of struct ''

		target_link_libraries(${TARGET_NAME} PRIVATE "-ignore:4199") # /DELAYLOAD:... ignored; no imports found from ...

		if(CMAKE_CXX_COMPILER_ID MATCHES "Clang")
			target_compile_options(${TARGET_NAME} PRIVATE "-Wno-deprecated-declarations")
		endif()

		# error C2338:  You've instantiated std::aligned_storage<Len, Align> with an extended alignment
		# (in other words, Align > alignof(max_align_t)). Before VS 2017 15.8, the member "type" would
		# non-conformingly have an alignment of only alignof(max_align_t). VS 2017 15.8 was fixed to
		# handle this correctly, but the fix inherently changes layout and breaks binary compatibility
		# (*only* for uses of aligned_storage with extended alignments). Please define either
		# (1) _ENABLE_EXTENDED_ALIGNED_STORAGE to acknowledge that you understand this message and
		#     that you actually want a type with an extended alignment, or
		# (2) _DISABLE_EXTENDED_ALIGNED_STORAGE to silence this message and get the old non-conformant
		#     behavior.
		target_compile_definitions(${TARGET_NAME} PRIVATE "_ENABLE_EXTENDED_ALIGNED_STORAGE")
	elseif(CMAKE_CXX_COMPILER_ID MATCHES "Clang" OR CMAKE_CXX_COMPILER_ID STREQUAL "GNU")

		# Compile with all+extra warnings and fatal warnings
		target_compile_options(${TARGET_NAME} PRIVATE "-Wall")
		target_compile_options(${TARGET_NAME} PRIVATE "-Wextra")
<<<<<<< HEAD
		# target_compile_options(${TARGET_NAME} PRIVATE "-Werror")
=======
>>>>>>> 2d10476c

		# Disable RTTI to allow linking against a build of LLVM that was compiled without it.
		target_compile_options(${TARGET_NAME} PRIVATE $<$<COMPILE_LANGUAGE:CXX>:-fno-rtti>)

		# Don't eliminate frame pointers: this makes thread forking work robustly if one of the
		# sanitizers requires a frame pointer, and makes ASAN's stack trace on malloc much better
		# without using the slow libunwind path.
		target_compile_options(${TARGET_NAME} PRIVATE "-fno-omit-frame-pointer")
	endif()

	if(CMAKE_SYSTEM_NAME STREQUAL "Linux")
		# Compile with -pthread on Linux.
		target_compile_options(${TARGET_NAME} PRIVATE "-pthread")
		target_link_libraries(${TARGET_NAME} PRIVATE "-pthread")
	endif()

	# Add the optional flags that the compiler was detected to support.
	# This needs to happen *AFTER* the above -Wall -Wextra to ensure that those flags don't
	# re-enable warnings that are being disabled by these flags.
	target_compile_options(${TARGET_NAME} PRIVATE ${WAVM_C_CXX_FLAGS})
	target_compile_options(${TARGET_NAME} PRIVATE $<$<COMPILE_LANGUAGE:CXX>:${WAVM_CXX_FLAGS}>)

	# Add the linker flags.
	WAVM_SET_TARGET_LINKER_OPTIONS(${TARGET_NAME})
endfunction()

function(WAVM_INSTALL_TARGET TARGET_NAME)
	install(TARGETS ${TARGET_NAME}
			EXPORT WAVMInstallTargets COMPONENT devel
			LIBRARY DESTINATION ${CMAKE_INSTALL_LIBDIR} COMPONENT devel
			ARCHIVE DESTINATION ${CMAKE_INSTALL_LIBDIR} COMPONENT devel
			RUNTIME DESTINATION ${CMAKE_INSTALL_BINDIR} COMPONENT runtime)

	# Install PDB files to the same directory as the binaries.
	# Exclude static libraries as TARGET_PDB_FILE only works for linked targets.
	get_target_property(TARGET_TYPE ${TARGET_NAME} TYPE)
	if(MSVC AND NOT ${TARGET_TYPE} STREQUAL "STATIC_LIBRARY")
		install(FILES $<TARGET_PDB_FILE:${TARGET_NAME}>
				COMPONENT devel
				DESTINATION bin
				OPTIONAL)
	endif()
endfunction()

# Older versions of CMake can't handle target_link_libraries on the monolithic WAVM library
# when invoked from a source directory other than the root directory where the WAVM target is
# defined. To get around this, accumulate the libraries this component needs to link with in an
# internal config variable, which seems to be the closest thing CMake has to a global variable.
# After processing all library components, this root directory CMakeLists.txt invokes
# target_link_libraries with the accumulated libraries.
set(WAVM_MONOLIB_PRIVATE_LIBS "" CACHE INTERNAL "" FORCE)
set(WAVM_MONOLIB_PUBLIC_LIBS "" CACHE INTERNAL "" FORCE)

# CMake also scopes the effect of set_source_files_properties to targets created by the same list
# file, so to set the header-only flag on source files in the WAVM monolib, it's necessary to
# accumulate the set of header-only files in a global variable while processing subdirectory list
# files, and then set the source file properties at the end of this list file.
set(WAVM_MONOLIB_NONCOMPILED_SOURCE_FILES "" CACHE INTERNAL "" FORCE)

function(WAVM_ADD_LIB_COMPONENT COMPONENT_NAME)
	cmake_parse_arguments(COMPONENT
		""
		""
		"SOURCES;NONCOMPILED_SOURCES;PRIVATE_LIBS;PUBLIC_LIBS;PRIVATE_LIB_COMPONENTS;PUBLIC_LIB_COMPONENTS;PRIVATE_INCLUDE_DIRECTORIES;PRIVATE_SYSTEM_INCLUDE_DIRECTORIES;PRIVATE_DEFINITIONS;PUBLIC_DEFINITIONS"
		${ARGN})

	# Translate the relative source and header file paths to absolute paths.
	# Older versions of CMake will use the source directory where a target is defined as the root
	# for relative paths in the target's sources, which breaks when adding the source files to The
	# monolithic WAVM library defined in the root directory.
	foreach(COMPONENT_SOURCE ${COMPONENT_SOURCES})
		get_filename_component(COMPONENT_SOURCE_ABSOLUTE ${COMPONENT_SOURCE} ABSOLUTE)
		list(APPEND COMPONENT_SOURCES_ABSOLUTE ${COMPONENT_SOURCE_ABSOLUTE})
	endforeach()
	foreach(COMPONENT_NONCOMPILED_SOURCE ${COMPONENT_NONCOMPILED_SOURCES})
		get_filename_component(COMPONENT_NONCOMPILED_SOURCE_ABSOLUTE ${COMPONENT_NONCOMPILED_SOURCE} ABSOLUTE)
		list(APPEND COMPONENT_NONCOMPILED_SOURCES_ABSOLUTE ${COMPONENT_NONCOMPILED_SOURCE_ABSOLUTE})
	endforeach()

	# Directly add the component's source files to the monolithic WAVM library.
	target_sources(libWAVM PRIVATE ${COMPONENT_SOURCES_ABSOLUTE} ${CMAKE_CURRENT_LIST_FILE})

	# Add the non-compiled source files to a global list that will be flagged as "header-only".
	list(APPEND WAVM_MONOLIB_NONCOMPILED_SOURCE_FILES ${COMPONENT_NONCOMPILED_SOURCES_ABSOLUTE})
	set(WAVM_MONOLIB_NONCOMPILED_SOURCE_FILES ${WAVM_MONOLIB_NONCOMPILED_SOURCE_FILES} CACHE INTERNAL "" FORCE)

	# Add the libraries this component depends on to the global list of libraries to link the
	# monolithic WAVM library with.
	list(APPEND WAVM_MONOLIB_PRIVATE_LIBS ${COMPONENT_PRIVATE_LIBS})
	list(APPEND WAVM_MONOLIB_PUBLIC_LIBS ${COMPONENT_PUBLIC_LIBS})
	set(WAVM_MONOLIB_PRIVATE_LIBS ${WAVM_MONOLIB_PRIVATE_LIBS} CACHE INTERNAL "" FORCE)
	set(WAVM_MONOLIB_PUBLIC_LIBS ${WAVM_MONOLIB_PUBLIC_LIBS} CACHE INTERNAL "" FORCE)

	# Add the component's include directories and definitions.
	target_include_directories(libWAVM PRIVATE ${COMPONENT_PRIVATE_INCLUDE_DIRECTORIES})
	target_include_directories(libWAVM SYSTEM PRIVATE ${COMPONENT_PRIVATE_SYSTEM_INCLUDE_DIRECTORIES})
	target_compile_definitions(libWAVM PRIVATE ${COMPONENT_PRIVATE_DEFINITIONS})
	target_compile_definitions(libWAVM PUBLIC ${COMPONENT_PUBLIC_DEFINITIONS})
endfunction()

function(WAVM_ADD_EXECUTABLE EXE_NAME)
	cmake_parse_arguments(EXE
		""
		"FOLDER"
		"SOURCES;NONCOMPILED_SOURCES;PRIVATE_LIBS;PUBLIC_LIBS;PRIVATE_LIB_COMPONENTS;PUBLIC_LIB_COMPONENTS"
		${ARGN})

	add_executable(${EXE_NAME} ${EXE_SOURCES} ${EXE_NONCOMPILED_SOURCES})
	WAVM_SET_TARGET_COMPILE_OPTIONS(${EXE_NAME})

	# Mark the non-compiled sources as header-only, which includes the files in IDE projects, but
	# doesn't compile them.
	set_source_files_properties(${EXE_NONCOMPILED_SOURCES} PROPERTIES HEADER_FILE_ONLY TRUE)

	# Add the executable's link libraries.
	target_link_libraries(${EXE_NAME} PRIVATE ${EXE_PRIVATE_LIBS})
	target_link_libraries(${EXE_NAME} PUBLIC ${EXE_PUBLIC_LIBS})

	# Ignore the PRIVATE_LIB_COMPONENTS and PUBLIC_LIB_COMPONENTS, and just link the executable with
	# the monolithic WAVM library.
	target_link_libraries(${EXE_NAME} PRIVATE libWAVM)

	if(EXE_FOLDER)
		set_target_properties(${EXE_NAME} PROPERTIES FOLDER ${EXE_FOLDER})
	endif()
endfunction()

function(WAVM_ADD_THIRD_PARTY_LIBRARY LIB_NAME)
	cmake_parse_arguments(LIB
		""
		""
		"SOURCES;NONCOMPILED_SOURCES;PRIVATE_DEFINITIONS;PUBLIC_DEFINITIONS;PRIVATE_INCLUDE_DIRECTORIES;PUBLIC_INCLUDE_DIRECTORIES;PRIVATE_COMPILE_OPTIONS"
		${ARGN})

	# Create a static library.
	add_library(${LIB_NAME} STATIC ${LIB_SOURCES} ${LIB_NONCOMPILED_SOURCES})

	# Target C++11.
	target_compile_features(${LIB_NAME} PRIVATE cxx_std_11)

	# Set the configured sanitizer and linker options.
	if(NOT ${LIB_NAME} STREQUAL "WAVMUnwind")
		# TODO: figure out why enabling the sanitizers on libunwind causes ASAN failures.
		WAVM_SET_TARGET_SANITIZER_OPTIONS(${LIB_NAME})
	endif()
	WAVM_SET_TARGET_LINKER_OPTIONS(${LIB_NAME})

	# Mark the non-compiled sources as header-only, which includes the files in IDE projects, but
	# doesn't compile them.
	set_source_files_properties(${LIB_NONCOMPILED_SOURCES} PROPERTIES HEADER_FILE_ONLY TRUE)

	# Add the library's definitions, include directories, and compile options.
	target_compile_definitions(${LIB_NAME} PRIVATE ${LIB_PRIVATE_DEFINITIONS})
	target_compile_definitions(${LIB_NAME} PUBLIC ${LIB_PUBLIC_DEFINITIONS})
	target_include_directories(${LIB_NAME} PRIVATE ${LIB_PRIVATE_INCLUDE_DIRECTORIES})
	target_include_directories(${LIB_NAME} PUBLIC ${LIB_PUBLIC_INCLUDE_DIRECTORIES})
	target_compile_options(${LIB_NAME} PRIVATE ${LIB_PRIVATE_COMPILE_OPTIONS})

	if(CMAKE_CXX_COMPILER_ID MATCHES "Clang" OR CMAKE_CXX_COMPILER_ID STREQUAL "GNU")
		if(NOT WAVM_ENABLE_STATIC_LINKING OR WAVM_ENABLE_STATIC_LIBRARY_PIC)
			# Ensure that even static libraries are relocatable so they can be linked into a .so
			target_compile_options(${LIB_NAME} PRIVATE "-fPIC")
		endif()
	endif()

	# When using static linking for the WAVM libraries, the gdtoa library needs to be
	# installed. Otherwise, it will just be linked into the WAVM .so/.dylib files.
	if(WAVM_ENABLE_STATIC_LINKING)
		WAVM_INSTALL_TARGET(${LIB_NAME})
	endif()

	set_target_properties(${LIB_NAME} PROPERTIES FOLDER "Third party")
endfunction()

# Create a WAVM library that will include all WAVM library components.
if(WAVM_ENABLE_STATIC_LINKING)
	add_library(libWAVM STATIC)
else()
	add_library(libWAVM SHARED)
endif()
WAVM_SET_TARGET_COMPILE_OPTIONS(libWAVM)
WAVM_INSTALL_TARGET(libWAVM)
if(TARGET Tracy::TracyClient)
    message(STATUS "Tracy found!")
    target_link_libraries(libWAVM PRIVATE Tracy::TracyClient)
    target_compile_definitions(libWAVM PUBLIC WAVM_HAS_TRACY=1)
endif()
set_target_properties(libWAVM PROPERTIES
	FOLDER Libraries
	INSTALL_RPATH_USE_LINK_PATH TRUE
	SOVERSION ${WAVM_VERSION_MAJOR}
	VERSION ${WAVM_VERSION}
	PREFIX ""
)

# Set up the WAVM_API definitions.
if(NOT WAVM_ENABLE_STATIC_LINKING AND MSVC)
	target_compile_definitions(libWAVM PRIVATE "\"WAVM_API=__declspec(dllexport)\"")
	target_compile_definitions(libWAVM INTERFACE "\"WAVM_API=__declspec(dllimport)\"")
elseif(NOT WAVM_ENABLE_STATIC_LINKING AND CXX_HAS_FVISIBILITY_HIDDEN)
	target_compile_definitions(libWAVM PUBLIC "WAVM_API=__attribute__((visibility(\"default\")))")
else()
	target_compile_definitions(libWAVM PUBLIC "WAVM_API=")
endif()

# Process the CMake scripts in subdirectories.
add_subdirectory(Examples)
add_subdirectory(Include/WAVM/Inline)
add_subdirectory(Lib/IR)
add_subdirectory(Lib/Logging)
add_subdirectory(Lib/NFA)
add_subdirectory(Lib/Platform)
add_subdirectory(Lib/RegExp)
add_subdirectory(Lib/VFS)
add_subdirectory(Lib/WASM)
add_subdirectory(Lib/WASTParse)
add_subdirectory(Lib/WASTPrint)
add_subdirectory(Programs/wavm)
add_subdirectory(Test)
add_subdirectory(ThirdParty/BLAKE2)
add_subdirectory(ThirdParty/liblmdb)

if(WAVM_ENABLE_RUNTIME)
	add_subdirectory(Include/WAVM/RuntimeABI)
	add_subdirectory(Lib/Emscripten)
	add_subdirectory(Lib/ObjectCache)
	add_subdirectory(Lib/LLVMJIT)
	add_subdirectory(Lib/Runtime)
	add_subdirectory(Lib/ThreadTest)
	add_subdirectory(Lib/WASI)
	add_subdirectory(Lib/wavm-c)
endif()

if(WAVM_ENABLE_UNWIND)
	add_subdirectory(ThirdParty/libunwind)
endif()

# Add the library dependencies accumulated from the various library components as link dependencies
# of the monolithic WAVM library.
target_link_libraries(libWAVM PRIVATE ${WAVM_MONOLIB_PRIVATE_LIBS})
target_link_libraries(libWAVM PUBLIC ${WAVM_MONOLIB_PUBLIC_LIBS})

# Set the non-compiled source files accumulated from the various library components as header-only,
# which includes the files in IDE projects, but doesn't compile them.
target_sources(libWAVM PRIVATE ${WAVM_MONOLIB_NONCOMPILED_SOURCE_FILES})
set_source_files_properties(${WAVM_MONOLIB_NONCOMPILED_SOURCE_FILES} PROPERTIES HEADER_FILE_ONLY TRUE)

# Create a CMake package in <build>/lib/cmake/WAVM containing the WAVM library targets.
export(
	EXPORT WAVMInstallTargets
	FILE ${CMAKE_CURRENT_BINARY_DIR}/lib/cmake/WAVM/WAVMConfig.cmake
	NAMESPACE WAVM::)

# Create a CMake package in <install root>/lib/cmake/WAVM containing the WAVM library targets.
install(
	EXPORT WAVMInstallTargets
	COMPONENT devel
	FILE WAVMConfig.cmake
	DESTINATION ${CMAKE_INSTALL_LIBDIR}/cmake/WAVM
	NAMESPACE WAVM::)

# Create a dummy target to hold various files in the project root
add_custom_target(RootFiles SOURCES
	.clang-format
	LICENSE.txt
	README.md
	VERSION
	WebAssembly.tmLanguage)<|MERGE_RESOLUTION|>--- conflicted
+++ resolved
@@ -494,10 +494,6 @@
 		# Compile with all+extra warnings and fatal warnings
 		target_compile_options(${TARGET_NAME} PRIVATE "-Wall")
 		target_compile_options(${TARGET_NAME} PRIVATE "-Wextra")
-<<<<<<< HEAD
-		# target_compile_options(${TARGET_NAME} PRIVATE "-Werror")
-=======
->>>>>>> 2d10476c
 
 		# Disable RTTI to allow linking against a build of LLVM that was compiled without it.
 		target_compile_options(${TARGET_NAME} PRIVATE $<$<COMPILE_LANGUAGE:CXX>:-fno-rtti>)
