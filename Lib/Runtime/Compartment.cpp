--- conflicted
+++ resolved
@@ -84,11 +84,16 @@
 									   bool copyMemoryContents)
 {
 	Compartment* newCompartment;
+
+	U8* unalignedRuntimeData = nullptr;
+	CompartmentRuntimeData* runtimeData = initCompartmentRuntimeData(unalignedRuntimeData);
+	if(!runtimeData) { return nullptr; }
+
 	{
 #ifdef WAVM_HAS_TRACY
 		ZoneNamedN(_zone_nc, "new Compartment", true);
 #endif
-		newCompartment = new Compartment(std::move(debugName));
+		newCompartment = new Compartment(std::move(debugName), runtimeData, unalignedRuntimeData);;
 	}
 	Runtime::cloneCompartmentInto(
 		*newCompartment, compartment, std::move(debugName), copyMemoryContents);
@@ -158,7 +163,6 @@
 	std::vector<WAVM::Uptr> removeList;
 	removeList.reserve(32);
 
-<<<<<<< HEAD
 	// Reset structures
 	clearIndexMap(&targetCompartment, targetCompartment.contexts);
 	clearIndexMap(&targetCompartment, targetCompartment.foreigns);
@@ -250,73 +254,6 @@
 	}
 
 	Timing::logTimer("Cloned compartment", timer);
-=======
-	U8* unalignedRuntimeData = nullptr;
-	CompartmentRuntimeData* runtimeData = initCompartmentRuntimeData(unalignedRuntimeData);
-	if(!runtimeData) { return nullptr; }
-
-	Compartment* newCompartment
-		= new Compartment(std::move(debugName), runtimeData, unalignedRuntimeData);
-	if(!newCompartment) { goto error; }
-	else
-	{
-		Platform::RWMutex::ShareableLock compartmentLock(compartment->mutex);
-
-		// Clone tables.
-		for(Table* table : compartment->tables)
-		{
-			Table* newTable = cloneTable(table, newCompartment);
-			if(!newTable) { goto error; }
-			WAVM_ASSERT(newTable->id == table->id);
-		}
-
-		// Clone memories.
-		for(Memory* memory : compartment->memories)
-		{
-			Memory* newMemory = cloneMemory(memory, newCompartment);
-			if(!newMemory) { goto error; }
-			WAVM_ASSERT(newMemory->id == memory->id);
-		}
-
-		// Clone globals.
-		newCompartment->globalDataAllocationMask = compartment->globalDataAllocationMask;
-		memcpy(newCompartment->initialContextMutableGlobals,
-			   compartment->initialContextMutableGlobals,
-			   sizeof(newCompartment->initialContextMutableGlobals));
-		for(Global* global : compartment->globals)
-		{
-			Global* newGlobal = cloneGlobal(global, newCompartment);
-			if(!newGlobal) { goto error; }
-			WAVM_ASSERT(newGlobal->id == global->id);
-			WAVM_ASSERT(newGlobal->mutableGlobalIndex == global->mutableGlobalIndex);
-		}
-
-		// Clone exception types.
-		for(ExceptionType* exceptionType : compartment->exceptionTypes)
-		{
-			ExceptionType* newExceptionType = cloneExceptionType(exceptionType, newCompartment);
-			if(!newExceptionType) { goto error; }
-			WAVM_ASSERT(newExceptionType->id == exceptionType->id);
-		}
-
-		// Clone instances.
-		for(Instance* instance : compartment->instances)
-		{
-			Instance* newInstance = cloneInstance(instance, newCompartment);
-			if(!newInstance) { goto error; }
-			WAVM_ASSERT(newInstance->id == instance->id);
-		}
-
-		Timing::logTimer("Cloned compartment", timer);
-		return newCompartment;
-	}
-
-error:
-	// If there was an error, clean up the partially created compartment.
-	if(newCompartment)
-	{ WAVM_ERROR_UNLESS(tryCollectCompartment(GCPointer<Compartment>(newCompartment))); }
-	return nullptr;
->>>>>>> 9ffd3e2f
 }
 
 Object* Runtime::remapToClonedCompartment(const Object* object, const Compartment* newCompartment)
