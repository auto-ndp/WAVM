#include <stdint.h>
#include "EmitContext.h"
#include "EmitFunctionContext.h"
#include "EmitModuleContext.h"
#include "EmitWorkarounds.h"
#include "LLVMJITPrivate.h"
#include "WAVM/IR/Operators.h"
#include "WAVM/IR/Types.h"
#include "WAVM/Inline/BasicTypes.h"
#include "WAVM/Inline/Errors.h"
#include "WAVM/Inline/FloatComponents.h"

PUSH_DISABLE_WARNINGS_FOR_LLVM_HEADERS
#include <llvm/ADT/APInt.h>
#include <llvm/ADT/ArrayRef.h>
#include <llvm/ADT/SmallVector.h>
#include <llvm/IR/BasicBlock.h>
#include <llvm/IR/Constant.h>
#include <llvm/IR/Constants.h>
#include <llvm/IR/DerivedTypes.h>
#include <llvm/IR/IRBuilder.h>
#include <llvm/IR/InstrTypes.h>
#include <llvm/IR/Instructions.h>
#include <llvm/IR/Intrinsics.h>
#include <llvm/IR/Type.h>
#include <llvm/IR/Value.h>

#if LLVM_VERSION_MAJOR >= 10
#include <llvm/IR/IntrinsicsAArch64.h>
#include <llvm/IR/IntrinsicsX86.h>
#endif
POP_DISABLE_WARNINGS_FOR_LLVM_HEADERS

using namespace WAVM;
using namespace WAVM::IR;
using namespace WAVM::LLVMJIT;

//
// Constant operators
//

#define EMIT_CONST(typeId, NativeType)                                                             \
	void EmitFunctionContext::typeId##_const(LiteralImm<NativeType> imm)                           \
	{                                                                                              \
		push(emitLiteral(llvmContext, imm.value));                                                 \
	}
EMIT_CONST(i32, I32)
EMIT_CONST(i64, I64)
EMIT_CONST(f32, F32)
EMIT_CONST(f64, F64)
EMIT_CONST(v128, V128)

//
// Numeric operator macros
//

#define EMIT_BINARY_OP(typeId, name, emitCode)                                                     \
	void EmitFunctionContext::typeId##_##name(NoImm)                                               \
	{                                                                                              \
		const ValueType type = ValueType::typeId;                                                  \
		WAVM_SUPPRESS_UNUSED(type);                                                                \
		auto right = pop();                                                                        \
		auto left = pop();                                                                         \
		push(emitCode);                                                                            \
	}

#define EMIT_INT_BINARY_OP(name, emitCode)                                                         \
	EMIT_BINARY_OP(i32, name, emitCode)                                                            \
	EMIT_BINARY_OP(i64, name, emitCode)

#define EMIT_FP_BINARY_OP(name, emitCode)                                                          \
	EMIT_BINARY_OP(f32, name, emitCode)                                                            \
	EMIT_BINARY_OP(f64, name, emitCode)

#define EMIT_UNARY_OP(typeId, name, emitCode)                                                      \
	void EmitFunctionContext::typeId##_##name(NoImm)                                               \
	{                                                                                              \
		const ValueType type = ValueType::typeId;                                                  \
		WAVM_SUPPRESS_UNUSED(type);                                                                \
		auto operand = pop();                                                                      \
		push(emitCode);                                                                            \
	}

#define EMIT_INT_UNARY_OP(name, emitCode)                                                          \
	EMIT_UNARY_OP(i32, name, emitCode)                                                             \
	EMIT_UNARY_OP(i64, name, emitCode)

#define EMIT_FP_UNARY_OP(name, emitCode)                                                           \
	EMIT_UNARY_OP(f32, name, emitCode)                                                             \
	EMIT_UNARY_OP(f64, name, emitCode)

#define EMIT_SIMD_BINARY_OP(name, llvmType, emitCode)                                              \
	void EmitFunctionContext::name(IR::NoImm)                                                      \
	{                                                                                              \
		llvm::Type* vectorType = llvmType;                                                         \
		WAVM_SUPPRESS_UNUSED(vectorType);                                                          \
		auto right = irBuilder.CreateBitCast(pop(), llvmType);                                     \
		WAVM_SUPPRESS_UNUSED(right);                                                               \
		auto left = irBuilder.CreateBitCast(pop(), llvmType);                                      \
		WAVM_SUPPRESS_UNUSED(left);                                                                \
		push(emitCode);                                                                            \
	}
#define EMIT_SIMD_UNARY_OP(name, llvmType, emitCode)                                               \
	void EmitFunctionContext::name(IR::NoImm)                                                      \
	{                                                                                              \
		auto operand = irBuilder.CreateBitCast(pop(), llvmType);                                   \
		WAVM_SUPPRESS_UNUSED(operand);                                                             \
		push(emitCode);                                                                            \
	}

#define EMIT_SIMD_INT_BINARY_OP(name, emitCode)                                                    \
	EMIT_SIMD_BINARY_OP(i8x16##_##name, llvmContext.i8x16Type, emitCode)                           \
	EMIT_SIMD_BINARY_OP(i16x8##_##name, llvmContext.i16x8Type, emitCode)                           \
	EMIT_SIMD_BINARY_OP(i32x4##_##name, llvmContext.i32x4Type, emitCode)                           \
	EMIT_SIMD_BINARY_OP(i64x2##_##name, llvmContext.i64x2Type, emitCode)

#define EMIT_SIMD_FP_BINARY_OP(name, emitCode)                                                     \
	EMIT_SIMD_BINARY_OP(f32x4##_##name, llvmContext.f32x4Type, emitCode)                           \
	EMIT_SIMD_BINARY_OP(f64x2##_##name, llvmContext.f64x2Type, emitCode)

#define EMIT_SIMD_INT_UNARY_OP(name, emitCode)                                                     \
	EMIT_SIMD_UNARY_OP(i8x16##_##name, llvmContext.i8x16Type, emitCode)                            \
	EMIT_SIMD_UNARY_OP(i16x8##_##name, llvmContext.i16x8Type, emitCode)                            \
	EMIT_SIMD_UNARY_OP(i32x4##_##name, llvmContext.i32x4Type, emitCode)                            \
	EMIT_SIMD_UNARY_OP(i64x2##_##name, llvmContext.i64x2Type, emitCode)

#define EMIT_SIMD_FP_UNARY_OP(name, emitCode)                                                      \
	EMIT_SIMD_UNARY_OP(f32x4##_##name, llvmContext.f32x4Type, emitCode)                            \
	EMIT_SIMD_UNARY_OP(f64x2##_##name, llvmContext.f64x2Type, emitCode)

//
// Int operators
//

llvm::Value* EmitFunctionContext::emitSRem(ValueType type, llvm::Value* left, llvm::Value* right)
{
	// Trap if the dividend is zero.
	trapDivideByZero(right);

	// LLVM's srem has undefined behavior where WebAssembly's rem_s defines that it should not trap
	// if the corresponding division would overflow a signed integer. To avoid this case, we just
	// branch around the srem if the INT_MAX%-1 case that overflows is detected.
	auto preOverflowBlock = irBuilder.GetInsertBlock();
	auto noOverflowBlock = llvm::BasicBlock::Create(llvmContext, "sremNoOverflow", function);
	auto endBlock = llvm::BasicBlock::Create(llvmContext, "sremEnd", function);
	auto noOverflow = irBuilder.CreateOr(
		irBuilder.CreateICmpNE(left,
							   type == ValueType::i32 ? emitLiteral(llvmContext, (U32)INT32_MIN)
													  : emitLiteral(llvmContext, (U64)INT64_MIN)),
		irBuilder.CreateICmpNE(right,
							   type == ValueType::i32 ? emitLiteral(llvmContext, (U32)-1)
													  : emitLiteral(llvmContext, (U64)-1)));
	irBuilder.CreateCondBr(
		noOverflow, noOverflowBlock, endBlock, moduleContext.likelyTrueBranchWeights);

	irBuilder.SetInsertPoint(noOverflowBlock);
	auto noOverflowValue = irBuilder.CreateSRem(left, right);
	irBuilder.CreateBr(endBlock);

	irBuilder.SetInsertPoint(endBlock);
	auto phi = irBuilder.CreatePHI(asLLVMType(llvmContext, type), 2);
	phi->addIncoming(llvmContext.typedZeroConstants[(Uptr)type], preOverflowBlock);
	phi->addIncoming(noOverflowValue, noOverflowBlock);
	return phi;
}

static llvm::Value* emitShiftCountMask(EmitContext& emitContext,
									   llvm::Value* shiftCount,
									   Uptr numBits)
{
	// LLVM's shifts have undefined behavior where WebAssembly specifies that the shift count will
	// wrap numbers greater than the bit count of the operands. This matches x86's native shift
	// instructions, but explicitly mask the shift count anyway to support other platforms, and
	// ensure the optimizer doesn't take advantage of the UB.
	llvm::Value* bitsMinusOne = llvm::ConstantInt::get(shiftCount->getType(), numBits - 1);
	return emitContext.irBuilder.CreateAnd(shiftCount, bitsMinusOne);
}

static llvm::Value* emitRotl(EmitContext& emitContext, llvm::Value* left, llvm::Value* right)
{
	llvm::Type* type = left->getType();
	llvm::Value* bitWidth = emitLiteral(emitContext.llvmContext, type->getIntegerBitWidth());
	llvm::Value* bitWidthMinusRight
		= emitContext.irBuilder.CreateSub(emitContext.irBuilder.CreateZExt(bitWidth, type), right);
	return emitContext.irBuilder.CreateOr(
		emitContext.irBuilder.CreateShl(
			left, emitShiftCountMask(emitContext, right, type->getIntegerBitWidth())),
		emitContext.irBuilder.CreateLShr(
			left, emitShiftCountMask(emitContext, bitWidthMinusRight, type->getIntegerBitWidth())));
}

static llvm::Value* emitRotr(EmitContext& emitContext, llvm::Value* left, llvm::Value* right)
{
	llvm::Type* type = left->getType();
	llvm::Value* bitWidth = emitLiteral(emitContext.llvmContext, type->getIntegerBitWidth());
	llvm::Value* bitWidthMinusRight
		= emitContext.irBuilder.CreateSub(emitContext.irBuilder.CreateZExt(bitWidth, type), right);
	return emitContext.irBuilder.CreateOr(
		emitContext.irBuilder.CreateShl(
			left, emitShiftCountMask(emitContext, bitWidthMinusRight, type->getIntegerBitWidth())),
		emitContext.irBuilder.CreateLShr(
			left, emitShiftCountMask(emitContext, right, type->getIntegerBitWidth())));
}

EMIT_INT_BINARY_OP(add, irBuilder.CreateAdd(left, right))
EMIT_INT_BINARY_OP(sub, irBuilder.CreateSub(left, right))
EMIT_INT_BINARY_OP(mul, irBuilder.CreateMul(left, right))
EMIT_INT_BINARY_OP(and_, irBuilder.CreateAnd(left, right))
EMIT_INT_BINARY_OP(or_, irBuilder.CreateOr(left, right))
EMIT_INT_BINARY_OP(xor_, irBuilder.CreateXor(left, right))
EMIT_INT_BINARY_OP(rotr, emitRotr(*this, left, right))
EMIT_INT_BINARY_OP(rotl, emitRotl(*this, left, right))

// Divides use trapDivideByZero to avoid the undefined behavior in LLVM's division instructions.
EMIT_INT_BINARY_OP(div_s,
				   (trapDivideByZeroOrIntegerOverflow(type, left, right),
					irBuilder.CreateSDiv(left, right)))
EMIT_INT_BINARY_OP(rem_s, emitSRem(type, left, right))
EMIT_INT_BINARY_OP(div_u, (trapDivideByZero(right), irBuilder.CreateUDiv(left, right)))
EMIT_INT_BINARY_OP(rem_u, (trapDivideByZero(right), irBuilder.CreateURem(left, right)))

// Explicitly mask the shift amount operand to the word size to avoid LLVM's undefined behavior.
EMIT_INT_BINARY_OP(shl,
				   irBuilder.CreateShl(left,
									   emitShiftCountMask(*this, right, getTypeBitWidth(type))))
EMIT_INT_BINARY_OP(shr_s,
				   irBuilder.CreateAShr(left,
										emitShiftCountMask(*this, right, getTypeBitWidth(type))))
EMIT_INT_BINARY_OP(shr_u,
				   irBuilder.CreateLShr(left,
										emitShiftCountMask(*this, right, getTypeBitWidth(type))))

EMIT_INT_UNARY_OP(clz,
				  callLLVMIntrinsic({operand->getType()},
									llvm::Intrinsic::ctlz,
									{operand, emitLiteral(llvmContext, false)}))
EMIT_INT_UNARY_OP(ctz,
				  callLLVMIntrinsic({operand->getType()},
									llvm::Intrinsic::cttz,
									{operand, emitLiteral(llvmContext, false)}))
EMIT_INT_UNARY_OP(popcnt,
				  callLLVMIntrinsic({operand->getType()}, llvm::Intrinsic::ctpop, {operand}))
void EmitFunctionContext::i8x16_popcnt(NoImm)
{
	llvm::Value* operand = pop();
	operand = irBuilder.CreateBitCast(operand, llvmContext.i8x16Type);
	llvm::Value* result
		= callLLVMIntrinsic({operand->getType()}, llvm::Intrinsic::ctpop, {operand});
	push(result);
}

EMIT_INT_UNARY_OP(
	eqz,
	coerceBoolToI32(irBuilder.CreateICmpEQ(operand, llvmContext.typedZeroConstants[(Uptr)type])))

//
// FP operators
//

EMIT_FP_BINARY_OP(add,
				  callLLVMIntrinsic({left->getType()},
									llvm::Intrinsic::experimental_constrained_fadd,
									{left,
									 right,
									 moduleContext.fpRoundingModeMetadata,
									 moduleContext.fpExceptionMetadata}))
EMIT_FP_BINARY_OP(sub,
				  callLLVMIntrinsic({left->getType()},
									llvm::Intrinsic::experimental_constrained_fsub,
									{left,
									 right,
									 moduleContext.fpRoundingModeMetadata,
									 moduleContext.fpExceptionMetadata}))
EMIT_FP_BINARY_OP(mul,
				  callLLVMIntrinsic({left->getType()},
									llvm::Intrinsic::experimental_constrained_fmul,
									{left,
									 right,
									 moduleContext.fpRoundingModeMetadata,
									 moduleContext.fpExceptionMetadata}))
EMIT_FP_BINARY_OP(div,
				  callLLVMIntrinsic({left->getType()},
									llvm::Intrinsic::experimental_constrained_fdiv,
									{left,
									 right,
									 moduleContext.fpRoundingModeMetadata,
									 moduleContext.fpExceptionMetadata}))
EMIT_FP_BINARY_OP(copysign,
				  callLLVMIntrinsic({left->getType()}, llvm::Intrinsic::copysign, {left, right}))

EMIT_FP_UNARY_OP(neg, irBuilder.CreateFNeg(operand))
EMIT_FP_UNARY_OP(abs, callLLVMIntrinsic({operand->getType()}, llvm::Intrinsic::fabs, {operand}))
EMIT_FP_UNARY_OP(sqrt,
				 callLLVMIntrinsic({operand->getType()},
								   llvm::Intrinsic::experimental_constrained_sqrt,
								   {operand,
									moduleContext.fpRoundingModeMetadata,
									moduleContext.fpExceptionMetadata}))

#define EMIT_FP_COMPARE_OP(name, pred, zextOrSext, llvmOperandType, llvmResultType)                \
	void EmitFunctionContext::name(NoImm)                                                          \
	{                                                                                              \
		auto right = irBuilder.CreateBitCast(pop(), llvmOperandType);                              \
		auto left = irBuilder.CreateBitCast(pop(), llvmOperandType);                               \
		push(zextOrSext(createFCmpWithWorkaround(irBuilder, pred, left, right), llvmResultType));  \
	}

#define EMIT_FP_COMPARE(name, pred)                                                                \
	EMIT_FP_COMPARE_OP(f32_##name, pred, zext, llvmContext.f32Type, llvmContext.i32Type)           \
	EMIT_FP_COMPARE_OP(f64_##name, pred, zext, llvmContext.f64Type, llvmContext.i32Type)           \
	EMIT_FP_COMPARE_OP(f32x4_##name, pred, sext, llvmContext.f32x4Type, llvmContext.i32x4Type)     \
	EMIT_FP_COMPARE_OP(f64x2_##name, pred, sext, llvmContext.f64x2Type, llvmContext.i64x2Type)

EMIT_FP_COMPARE(eq, llvm::CmpInst::FCMP_OEQ)
EMIT_FP_COMPARE(ne, llvm::CmpInst::FCMP_UNE)
EMIT_FP_COMPARE(lt, llvm::CmpInst::FCMP_OLT)
EMIT_FP_COMPARE(le, llvm::CmpInst::FCMP_OLE)
EMIT_FP_COMPARE(gt, llvm::CmpInst::FCMP_OGT)
EMIT_FP_COMPARE(ge, llvm::CmpInst::FCMP_OGE)

static llvm::Value* quietNaN(EmitFunctionContext& context,
							 llvm::Value* nan,
							 llvm::Value* quietNaNMask)
{
#if LLVM_VERSION_MAJOR >= 10
	// Converts a signaling NaN to a quiet NaN by adding zero to it.
	return context.callLLVMIntrinsic({nan->getType()},
									 llvm::Intrinsic::experimental_constrained_fadd,
									 {nan,
									  llvm::Constant::getNullValue(nan->getType()),
									  context.moduleContext.fpRoundingModeMetadata,
									  context.moduleContext.fpExceptionMetadata});
#else
	// Converts a signaling NaN to a quiet NaN by setting its top bit. This works around a LLVM bug
	// that is triggered by the above constrained fadd technique:
	// https://bugs.llvm.org/show_bug.cgi?id=43510
	return context.irBuilder.CreateBitCast(
		context.irBuilder.CreateOr(context.irBuilder.CreateBitCast(nan, quietNaNMask->getType()),
								   quietNaNMask),
		nan->getType());
#endif
}

static llvm::Value* emitFloatMin(EmitFunctionContext& context,
								 llvm::Value* left,
								 llvm::Value* right,
								 llvm::Type* intType,
								 llvm::Value* quietNaNMask)
{
	llvm::IRBuilder<>& irBuilder = context.irBuilder;
	llvm::Type* floatType = left->getType();
	llvm::Value* isLeftNaN
		= createFCmpWithWorkaround(irBuilder, llvm::CmpInst::FCMP_UNO, left, left);
	llvm::Value* isRightNaN
		= createFCmpWithWorkaround(irBuilder, llvm::CmpInst::FCMP_UNO, right, right);
	llvm::Value* isLeftLessThanRight
		= createFCmpWithWorkaround(irBuilder, llvm::CmpInst::FCMP_OLT, left, right);
	llvm::Value* isLeftGreaterThanRight
		= createFCmpWithWorkaround(irBuilder, llvm::CmpInst::FCMP_OGT, left, right);

	return irBuilder.CreateSelect(
		isLeftNaN,
		quietNaN(context, left, quietNaNMask),
		irBuilder.CreateSelect(
			isRightNaN,
			quietNaN(context, right, quietNaNMask),
			irBuilder.CreateSelect(
				isLeftLessThanRight,
				left,
				irBuilder.CreateSelect(
					isLeftGreaterThanRight,
					right,
					irBuilder.CreateBitCast(
						// If the numbers compare as equal, they may be zero with different signs.
						// Do a bitwise or of the pair to ensure that if either is negative, the
						// result will be negative.
						irBuilder.CreateOr(irBuilder.CreateBitCast(left, intType),
										   irBuilder.CreateBitCast(right, intType)),
						floatType)))));
}

static llvm::Value* emitFloatMax(EmitFunctionContext& context,
								 llvm::Value* left,
								 llvm::Value* right,
								 llvm::Type* intType,
								 llvm::Value* quietNaNMask)
{
	llvm::IRBuilder<>& irBuilder = context.irBuilder;
	llvm::Type* floatType = left->getType();
	llvm::Value* isLeftNaN
		= createFCmpWithWorkaround(irBuilder, llvm::CmpInst::FCMP_UNO, left, left);
	llvm::Value* isRightNaN
		= createFCmpWithWorkaround(irBuilder, llvm::CmpInst::FCMP_UNO, right, right);
	llvm::Value* isLeftLessThanRight
		= createFCmpWithWorkaround(irBuilder, llvm::CmpInst::FCMP_OLT, left, right);
	llvm::Value* isLeftGreaterThanRight
		= createFCmpWithWorkaround(irBuilder, llvm::CmpInst::FCMP_OGT, left, right);

	return irBuilder.CreateSelect(
		isLeftNaN,
		quietNaN(context, left, quietNaNMask),
		irBuilder.CreateSelect(
			isRightNaN,
			quietNaN(context, right, quietNaNMask),
			irBuilder.CreateSelect(
				isLeftLessThanRight,
				right,
				irBuilder.CreateSelect(
					isLeftGreaterThanRight,
					left,
					irBuilder.CreateBitCast(
						// If the numbers compare as equal, they may be zero with different signs.
						// Do a bitwise and of the pair to ensure that if either is positive, the
						// result will be positive.
						irBuilder.CreateAnd(irBuilder.CreateBitCast(left, intType),
											irBuilder.CreateBitCast(right, intType)),
						floatType)))));
}

EMIT_FP_BINARY_OP(
	min,
	emitFloatMin(*this,
				 left,
				 right,
				 type == ValueType::f32 ? llvmContext.i32Type : llvmContext.i64Type,
				 type == ValueType::f32
					 ? emitLiteral(llvmContext, FloatComponents<F32>::canonicalSignificand)
					 : emitLiteral(llvmContext, FloatComponents<F64>::canonicalSignificand)))
EMIT_FP_BINARY_OP(
	max,
	emitFloatMax(*this,
				 left,
				 right,
				 type == ValueType::f32 ? llvmContext.i32Type : llvmContext.i64Type,
				 type == ValueType::f32
					 ? emitLiteral(llvmContext, FloatComponents<F32>::canonicalSignificand)
					 : emitLiteral(llvmContext, FloatComponents<F64>::canonicalSignificand)))
EMIT_FP_UNARY_OP(ceil, callLLVMIntrinsic({operand->getType()}, llvm::Intrinsic::ceil, {operand}))
EMIT_FP_UNARY_OP(floor, callLLVMIntrinsic({operand->getType()}, llvm::Intrinsic::floor, {operand}))
EMIT_FP_UNARY_OP(trunc, callLLVMIntrinsic({operand->getType()}, llvm::Intrinsic::trunc, {operand}))
EMIT_FP_UNARY_OP(nearest, callLLVMIntrinsic({operand->getType()}, llvm::Intrinsic::rint, {operand}))

EMIT_SIMD_INT_BINARY_OP(add, irBuilder.CreateAdd(left, right))
EMIT_SIMD_INT_BINARY_OP(sub, irBuilder.CreateSub(left, right))

#define EMIT_SIMD_SHIFT_OP(name, llvmType, createShift)                                            \
	void EmitFunctionContext::name(IR::NoImm)                                                      \
	{                                                                                              \
		FixedVectorType* vectorType = llvmType;                                                    \
		llvm::Type* scalarType = llvmType->getScalarType();                                        \
		WAVM_SUPPRESS_UNUSED(vectorType);                                                          \
		auto right = irBuilder.CreateVectorSplat(                                                  \
			(unsigned int)vectorType->getNumElements(),                                            \
			irBuilder.CreateZExtOrTrunc(                                                           \
				emitShiftCountMask(*this, pop(), scalarType->getIntegerBitWidth()), scalarType));  \
		WAVM_SUPPRESS_UNUSED(right);                                                               \
		auto left = irBuilder.CreateBitCast(pop(), llvmType);                                      \
		WAVM_SUPPRESS_UNUSED(left);                                                                \
		auto result = createShift(left, right);                                                    \
		push(result);                                                                              \
	}

#define EMIT_SIMD_SHIFT(name, emitCode)                                                            \
	EMIT_SIMD_SHIFT_OP(i8x16_##name, llvmContext.i8x16Type, emitCode)                              \
	EMIT_SIMD_SHIFT_OP(i16x8_##name, llvmContext.i16x8Type, emitCode)                              \
	EMIT_SIMD_SHIFT_OP(i32x4_##name, llvmContext.i32x4Type, emitCode)                              \
	EMIT_SIMD_SHIFT_OP(i64x2_##name, llvmContext.i64x2Type, emitCode)

EMIT_SIMD_SHIFT(shl, irBuilder.CreateShl)
EMIT_SIMD_SHIFT(shr_s, irBuilder.CreateAShr)
EMIT_SIMD_SHIFT(shr_u, irBuilder.CreateLShr)

EMIT_SIMD_BINARY_OP(i8x16_mul, llvmContext.i8x16Type, irBuilder.CreateMul(left, right))
EMIT_SIMD_BINARY_OP(i16x8_mul, llvmContext.i16x8Type, irBuilder.CreateMul(left, right))
EMIT_SIMD_BINARY_OP(i32x4_mul, llvmContext.i32x4Type, irBuilder.CreateMul(left, right))
EMIT_SIMD_BINARY_OP(i64x2_mul, llvmContext.i64x2Type, irBuilder.CreateMul(left, right))

#define EMIT_INT_COMPARE_OP(name, llvmOperandType, llvmDestType, pred, zextOrSext)                 \
	void EmitFunctionContext::name(IR::NoImm)                                                      \
	{                                                                                              \
		auto right = irBuilder.CreateBitCast(pop(), llvmOperandType);                              \
		auto left = irBuilder.CreateBitCast(pop(), llvmOperandType);                               \
		push(zextOrSext(createICmpWithWorkaround(irBuilder, pred, left, right), llvmDestType));    \
	}

#define EMIT_INT_COMPARE_U(name, pred)                                                             \
	EMIT_INT_COMPARE_OP(i32_##name, llvmContext.i32Type, llvmContext.i32Type, pred, zext)          \
	EMIT_INT_COMPARE_OP(i64_##name, llvmContext.i64Type, llvmContext.i32Type, pred, zext)          \
	EMIT_INT_COMPARE_OP(i8x16_##name, llvmContext.i8x16Type, llvmContext.i8x16Type, pred, sext)    \
	EMIT_INT_COMPARE_OP(i16x8_##name, llvmContext.i16x8Type, llvmContext.i16x8Type, pred, sext)    \
	EMIT_INT_COMPARE_OP(i32x4_##name, llvmContext.i32x4Type, llvmContext.i32x4Type, pred, sext)    \
	/* WebAssembly doesn't define unsigned compare ops for i64x2 */

#define EMIT_INT_COMPARE_S(name, pred)                                                             \
	EMIT_INT_COMPARE_U(name, pred)                                                                 \
	EMIT_INT_COMPARE_OP(i64x2_##name, llvmContext.i64x2Type, llvmContext.i64x2Type, pred, sext)

EMIT_INT_COMPARE_S(eq, llvm::CmpInst::ICMP_EQ)
EMIT_INT_COMPARE_S(ne, llvm::CmpInst::ICMP_NE)
EMIT_INT_COMPARE_S(lt_s, llvm::CmpInst::ICMP_SLT)
EMIT_INT_COMPARE_U(lt_u, llvm::CmpInst::ICMP_ULT)
EMIT_INT_COMPARE_S(le_s, llvm::CmpInst::ICMP_SLE)
EMIT_INT_COMPARE_U(le_u, llvm::CmpInst::ICMP_ULE)
EMIT_INT_COMPARE_S(gt_s, llvm::CmpInst::ICMP_SGT)
EMIT_INT_COMPARE_U(gt_u, llvm::CmpInst::ICMP_UGT)
EMIT_INT_COMPARE_S(ge_s, llvm::CmpInst::ICMP_SGE)
EMIT_INT_COMPARE_U(ge_u, llvm::CmpInst::ICMP_UGE)

EMIT_SIMD_INT_UNARY_OP(neg, irBuilder.CreateNeg(operand))

static llvm::Value* emitAddUnsignedSaturated(llvm::IRBuilder<>& irBuilder,
											 llvm::Value* left,
											 llvm::Value* right,
											 llvm::Type* type)
{
	left = irBuilder.CreateBitCast(left, type);
	right = irBuilder.CreateBitCast(right, type);
	llvm::Value* add = irBuilder.CreateAdd(left, right);
	return irBuilder.CreateSelect(
		irBuilder.CreateICmpUGT(left, add), llvm::Constant::getAllOnesValue(left->getType()), add);
}

static llvm::Value* emitSubUnsignedSaturated(llvm::IRBuilder<>& irBuilder,
											 llvm::Value* left,
											 llvm::Value* right,
											 llvm::Type* type)
{
	left = irBuilder.CreateBitCast(left, type);
	right = irBuilder.CreateBitCast(right, type);
	return irBuilder.CreateSub(
		irBuilder.CreateSelect(
			createICmpWithWorkaround(irBuilder, llvm::CmpInst::ICMP_UGT, left, right), left, right),
		right);
}

EMIT_SIMD_BINARY_OP(i8x16_add_sat_u,
					llvmContext.i8x16Type,
					emitAddUnsignedSaturated(irBuilder, left, right, llvmContext.i8x16Type))
EMIT_SIMD_BINARY_OP(i8x16_sub_sat_u,
					llvmContext.i8x16Type,
					emitSubUnsignedSaturated(irBuilder, left, right, llvmContext.i8x16Type))
EMIT_SIMD_BINARY_OP(i16x8_add_sat_u,
					llvmContext.i16x8Type,
					emitAddUnsignedSaturated(irBuilder, left, right, llvmContext.i16x8Type))
EMIT_SIMD_BINARY_OP(i16x8_sub_sat_u,
					llvmContext.i16x8Type,
					emitSubUnsignedSaturated(irBuilder, left, right, llvmContext.i16x8Type))

#if LLVM_VERSION_MAJOR >= 8
EMIT_SIMD_BINARY_OP(i8x16_add_sat_s,
					llvmContext.i8x16Type,
					callLLVMIntrinsic({llvmContext.i8x16Type},
									  llvm::Intrinsic::sadd_sat,
									  {left, right}))
EMIT_SIMD_BINARY_OP(i8x16_sub_sat_s,
					llvmContext.i8x16Type,
					callLLVMIntrinsic({llvmContext.i8x16Type},
									  llvm::Intrinsic::ssub_sat,
									  {left, right}))
EMIT_SIMD_BINARY_OP(i16x8_add_sat_s,
					llvmContext.i16x8Type,
					callLLVMIntrinsic({llvmContext.i16x8Type},
									  llvm::Intrinsic::sadd_sat,
									  {left, right}))
EMIT_SIMD_BINARY_OP(i16x8_sub_sat_s,
					llvmContext.i16x8Type,
					callLLVMIntrinsic({llvmContext.i16x8Type},
									  llvm::Intrinsic::ssub_sat,
									  {left, right}))
#else
EMIT_SIMD_BINARY_OP(i8x16_add_sat_s,
					llvmContext.i8x16Type,
					callLLVMIntrinsic({}, llvm::Intrinsic::x86_sse2_padds_b, {left, right}))
EMIT_SIMD_BINARY_OP(i8x16_sub_sat_s,
					llvmContext.i8x16Type,
					callLLVMIntrinsic({}, llvm::Intrinsic::x86_sse2_psubs_b, {left, right}))
EMIT_SIMD_BINARY_OP(i16x8_add_sat_s,
					llvmContext.i16x8Type,
					callLLVMIntrinsic({}, llvm::Intrinsic::x86_sse2_padds_w, {left, right}))
EMIT_SIMD_BINARY_OP(i16x8_sub_sat_s,
					llvmContext.i16x8Type,
					callLLVMIntrinsic({}, llvm::Intrinsic::x86_sse2_psubs_w, {left, right}))
#endif

#define EMIT_SIMD_INT_BINARY_OP_NO64(name, emitCode)                                               \
	EMIT_SIMD_BINARY_OP(i8x16##_##name, llvmContext.i8x16Type, emitCode)                           \
	EMIT_SIMD_BINARY_OP(i16x8##_##name, llvmContext.i16x8Type, emitCode)                           \
	EMIT_SIMD_BINARY_OP(i32x4##_##name, llvmContext.i32x4Type, emitCode)

EMIT_SIMD_INT_BINARY_OP_NO64(min_s,
							 irBuilder.CreateSelect(irBuilder.CreateICmpSLT(left, right),
													left,
													right))
EMIT_SIMD_INT_BINARY_OP_NO64(min_u,
							 irBuilder.CreateSelect(irBuilder.CreateICmpULT(left, right),
													left,
													right))
EMIT_SIMD_INT_BINARY_OP_NO64(max_s,
							 irBuilder.CreateSelect(irBuilder.CreateICmpSLT(left, right),
													right,
													left))
EMIT_SIMD_INT_BINARY_OP_NO64(max_u,
							 irBuilder.CreateSelect(irBuilder.CreateICmpULT(left, right),
													right,
													left))

llvm::Value* EmitFunctionContext::emitBitSelect(llvm::Value* mask,
												llvm::Value* trueValue,
												llvm::Value* falseValue)
{
	return irBuilder.CreateOr(irBuilder.CreateAnd(trueValue, mask),
							  irBuilder.CreateAnd(falseValue, irBuilder.CreateNot(mask)));
}

llvm::Value* EmitFunctionContext::emitVectorSelect(llvm::Value* condition,
												   llvm::Value* trueValue,
												   llvm::Value* falseValue)
{
	WAVM_ASSERT(condition->getType()->isVectorTy());

	llvm::Type* maskScalarType;
	switch(trueValue->getType()->getScalarSizeInBits())
	{
	case 64: maskScalarType = llvmContext.i64Type; break;
	case 32: maskScalarType = llvmContext.i32Type; break;
	case 16: maskScalarType = llvmContext.i16Type; break;
	case 8: maskScalarType = llvmContext.i8Type; break;
	default: WAVM_UNREACHABLE();
	};
	const U32 numElements
		= U32(static_cast<FixedVectorType*>(condition->getType())->getNumElements());
	llvm::Type* maskType = FixedVectorType::get(maskScalarType, numElements);
	llvm::Value* mask = sext(condition, maskType);

	return irBuilder.CreateBitCast(emitBitSelect(mask,
												 irBuilder.CreateBitCast(trueValue, maskType),
												 irBuilder.CreateBitCast(falseValue, maskType)),
								   trueValue->getType());
}

EMIT_SIMD_FP_BINARY_OP(add, irBuilder.CreateFAdd(left, right))
EMIT_SIMD_FP_BINARY_OP(sub, irBuilder.CreateFSub(left, right))
EMIT_SIMD_FP_BINARY_OP(mul, irBuilder.CreateFMul(left, right))
EMIT_SIMD_FP_BINARY_OP(div, irBuilder.CreateFDiv(left, right))

//
// SIMD minimum
//

EMIT_SIMD_BINARY_OP(f32x4_min,
					llvmContext.f32x4Type,
					emitFloatMin(*this,
								 left,
								 right,
								 llvmContext.i32x4Type,
								 irBuilder.CreateVectorSplat(
									 4,
									 emitLiteral(llvmContext,
												 FloatComponents<F32>::canonicalSignificand))))
EMIT_SIMD_BINARY_OP(f64x2_min,
					llvmContext.f64x2Type,
					emitFloatMin(*this,
								 left,
								 right,
								 llvmContext.i64x2Type,
								 irBuilder.CreateVectorSplat(
									 2,
									 emitLiteral(llvmContext,
												 FloatComponents<F64>::canonicalSignificand))))

//
// SIMD maximum
//

EMIT_SIMD_BINARY_OP(f32x4_max,
					llvmContext.f32x4Type,
					emitFloatMax(*this,
								 left,
								 right,
								 llvmContext.i32x4Type,
								 irBuilder.CreateVectorSplat(
									 4,
									 emitLiteral(llvmContext,
												 FloatComponents<F32>::canonicalSignificand))))
EMIT_SIMD_BINARY_OP(f64x2_max,
					llvmContext.f64x2Type,
					emitFloatMax(*this,
								 left,
								 right,
								 llvmContext.i64x2Type,
								 irBuilder.CreateVectorSplat(
									 2,
									 emitLiteral(llvmContext,
												 FloatComponents<F64>::canonicalSignificand))))

//
// SIMD pseudo-minimum: right < left ? right : left
//

EMIT_SIMD_BINARY_OP(f32x4_pmin,
					llvmContext.f32x4Type,
					irBuilder.CreateSelect(
						createFCmpWithWorkaround(irBuilder, llvm::CmpInst::FCMP_OLT, right, left),
						right,
						left))
EMIT_SIMD_BINARY_OP(f64x2_pmin,
					llvmContext.f64x2Type,
					irBuilder.CreateSelect(
						createFCmpWithWorkaround(irBuilder, llvm::CmpInst::FCMP_OLT, right, left),
						right,
						left))

//
// SIMD pseudo-maximum: left < right ? right : left
//

EMIT_SIMD_BINARY_OP(f32x4_pmax,
					llvmContext.f32x4Type,
					irBuilder.CreateSelect(
						createFCmpWithWorkaround(irBuilder, llvm::CmpInst::FCMP_OLT, left, right),
						right,
						left))
EMIT_SIMD_BINARY_OP(f64x2_pmax,
					llvmContext.f64x2Type,
					irBuilder.CreateSelect(
						createFCmpWithWorkaround(irBuilder, llvm::CmpInst::FCMP_OLT, left, right),
						right,
						left))

EMIT_SIMD_FP_UNARY_OP(neg, irBuilder.CreateFNeg(operand))
EMIT_SIMD_FP_UNARY_OP(abs,
					  callLLVMIntrinsic({operand->getType()}, llvm::Intrinsic::fabs, {operand}))
EMIT_SIMD_FP_UNARY_OP(sqrt,
					  callLLVMIntrinsic({operand->getType()}, llvm::Intrinsic::sqrt, {operand}))

void EmitFunctionContext::v128_any_true(IR::NoImm)
{
	llvm::Value* vector = pop();

	vector = irBuilder.CreateBitCast(vector, llvmContext.i64x2Type);

	llvm::Constant* zero = emitLiteral(llvmContext, U64(0));

	llvm::Value* boolResult = irBuilder.CreateOr(
		irBuilder.CreateICmpNE(irBuilder.CreateExtractElement(vector, U64(0)), zero),
		irBuilder.CreateICmpNE(irBuilder.CreateExtractElement(vector, U64(1)), zero));
	llvm::Value* i32Result
		= irBuilder.CreateZExt(boolResult, llvm::Type::getInt32Ty(irBuilder.getContext()));
	push(i32Result);
}

static llvm::Value* emitAllTrue(llvm::IRBuilder<>& irBuilder,
								llvm::Value* vector,
								FixedVectorType* vectorType)
{
	vector = irBuilder.CreateBitCast(vector, vectorType);

	const U32 numScalarBits = vectorType->getScalarSizeInBits();
	const Uptr numLanes = vectorType->getNumElements();
	llvm::Constant* zero
		= llvm::ConstantInt::get(vectorType->getScalarType(), llvm::APInt(numScalarBits, 0));

	llvm::Value* result = nullptr;
	for(Uptr laneIndex = 0; laneIndex < numLanes; ++laneIndex)
	{
		llvm::Value* scalar = irBuilder.CreateExtractElement(vector, laneIndex);
		llvm::Value* scalarBool = irBuilder.CreateICmpNE(scalar, zero);

		result = result ? irBuilder.CreateAnd(result, scalarBool) : scalarBool;
	}
	return irBuilder.CreateZExt(result, llvm::Type::getInt32Ty(irBuilder.getContext()));
}

<<<<<<< HEAD
EMIT_SIMD_UNARY_OP(i8x16_any_true,
				   llvmContext.i8x16Type,
				   emitAnyTrue(irBuilder, operand, llvmContext.i8x16Type))
EMIT_SIMD_UNARY_OP(i16x8_any_true,
				   llvmContext.i16x8Type,
				   emitAnyTrue(irBuilder, operand, llvmContext.i16x8Type))
EMIT_SIMD_UNARY_OP(i32x4_any_true,
				   llvmContext.i32x4Type,
				   emitAnyTrue(irBuilder, operand, llvmContext.i32x4Type))
EMIT_SIMD_UNARY_OP(i64x2_any_true,
				   llvmContext.i64x2Type,
				   emitAnyTrue(irBuilder, operand, llvmContext.i64x2Type))

=======
>>>>>>> 9ffd3e2f
EMIT_SIMD_UNARY_OP(i8x16_all_true,
				   llvmContext.i8x16Type,
				   emitAllTrue(irBuilder, operand, llvmContext.i8x16Type))
EMIT_SIMD_UNARY_OP(i16x8_all_true,
				   llvmContext.i16x8Type,
				   emitAllTrue(irBuilder, operand, llvmContext.i16x8Type))
EMIT_SIMD_UNARY_OP(i32x4_all_true,
				   llvmContext.i32x4Type,
				   emitAllTrue(irBuilder, operand, llvmContext.i32x4Type))
EMIT_SIMD_UNARY_OP(i64x2_all_true,
				   llvmContext.i64x2Type,
				   emitAllTrue(irBuilder, operand, llvmContext.i64x2Type))

void EmitFunctionContext::v128_and(IR::NoImm)
{
	auto right = irBuilder.CreateBitCast(pop(), llvmContext.i64x2Type);
	auto left = irBuilder.CreateBitCast(pop(), llvmContext.i64x2Type);
	push(irBuilder.CreateAnd(left, right));
}
void EmitFunctionContext::v128_or(IR::NoImm)
{
	auto right = irBuilder.CreateBitCast(pop(), llvmContext.i64x2Type);
	auto left = irBuilder.CreateBitCast(pop(), llvmContext.i64x2Type);
	push(irBuilder.CreateOr(left, right));
}
void EmitFunctionContext::v128_xor(IR::NoImm)
{
	auto right = irBuilder.CreateBitCast(pop(), llvmContext.i64x2Type);
	auto left = irBuilder.CreateBitCast(pop(), llvmContext.i64x2Type);
	push(irBuilder.CreateXor(left, right));
}
void EmitFunctionContext::v128_not(IR::NoImm)
{
	auto operand = irBuilder.CreateBitCast(pop(), llvmContext.i64x2Type);
	push(irBuilder.CreateNot(operand));
}
void EmitFunctionContext::v128_andnot(IR::NoImm)
{
	auto right = irBuilder.CreateBitCast(pop(), llvmContext.i64x2Type);
	auto left = irBuilder.CreateBitCast(pop(), llvmContext.i64x2Type);
	push(irBuilder.CreateAnd(left, irBuilder.CreateNot(right)));
}

//
// SIMD extract_lane
//

#define EMIT_SIMD_EXTRACT_LANE_OP(name, llvmType, numLanes, coerceScalar)                          \
	void EmitFunctionContext::name(IR::LaneIndexImm<numLanes> imm)                                 \
	{                                                                                              \
		auto operand = irBuilder.CreateBitCast(pop(), llvmType);                                   \
		auto scalar = irBuilder.CreateExtractElement(operand, imm.laneIndex);                      \
		push(coerceScalar);                                                                        \
	}
EMIT_SIMD_EXTRACT_LANE_OP(i8x16_extract_lane_s,
						  llvmContext.i8x16Type,
						  16,
						  sext(scalar, llvmContext.i32Type))
EMIT_SIMD_EXTRACT_LANE_OP(i8x16_extract_lane_u,
						  llvmContext.i8x16Type,
						  16,
						  zext(scalar, llvmContext.i32Type))
EMIT_SIMD_EXTRACT_LANE_OP(i16x8_extract_lane_s,
						  llvmContext.i16x8Type,
						  8,
						  sext(scalar, llvmContext.i32Type))
EMIT_SIMD_EXTRACT_LANE_OP(i16x8_extract_lane_u,
						  llvmContext.i16x8Type,
						  8,
						  zext(scalar, llvmContext.i32Type))
EMIT_SIMD_EXTRACT_LANE_OP(i32x4_extract_lane, llvmContext.i32x4Type, 4, scalar)
EMIT_SIMD_EXTRACT_LANE_OP(i64x2_extract_lane, llvmContext.i64x2Type, 2, scalar)

EMIT_SIMD_EXTRACT_LANE_OP(f32x4_extract_lane, llvmContext.f32x4Type, 4, scalar)
EMIT_SIMD_EXTRACT_LANE_OP(f64x2_extract_lane, llvmContext.f64x2Type, 2, scalar)

//
// SIMD replace_lane
//

#define EMIT_SIMD_REPLACE_LANE_OP(typePrefix, llvmType, numLanes, coerceScalar)                    \
	void EmitFunctionContext::typePrefix##_replace_lane(IR::LaneIndexImm<numLanes> imm)            \
	{                                                                                              \
		auto scalar = pop();                                                                       \
		auto vector = irBuilder.CreateBitCast(pop(), llvmType);                                    \
		push(irBuilder.CreateInsertElement(vector, coerceScalar, imm.laneIndex));                  \
	}

EMIT_SIMD_REPLACE_LANE_OP(i8x16, llvmContext.i8x16Type, 16, trunc(scalar, llvmContext.i8Type))
EMIT_SIMD_REPLACE_LANE_OP(i16x8, llvmContext.i16x8Type, 8, trunc(scalar, llvmContext.i16Type))
EMIT_SIMD_REPLACE_LANE_OP(i32x4, llvmContext.i32x4Type, 4, scalar)
EMIT_SIMD_REPLACE_LANE_OP(i64x2, llvmContext.i64x2Type, 2, scalar)

EMIT_SIMD_REPLACE_LANE_OP(f32x4, llvmContext.f32x4Type, 4, scalar)
EMIT_SIMD_REPLACE_LANE_OP(f64x2, llvmContext.f64x2Type, 2, scalar)

void EmitFunctionContext::i8x16_swizzle(NoImm)
{
	auto indexVector = irBuilder.CreateBitCast(pop(), llvmContext.i8x16Type);
	auto elementVector = irBuilder.CreateBitCast(pop(), llvmContext.i8x16Type);

	if(moduleContext.targetArch == llvm::Triple::x86_64
	   || moduleContext.targetArch == llvm::Triple::x86)
	{
		// WASM defines any out-of-range index to write zero to the output vector, but x86 pshufb
		// just uses the index modulo 16, and only writes zero if the MSB of the index is 1. Do a
		// saturated add of 112 to set the MSB in any index >= 16 while leaving the index modulo 16
		// unchanged.
		auto constant112 = llvm::ConstantInt::get(llvmContext.i8Type, 112);
		auto saturatedIndexVector = emitAddUnsignedSaturated(
			irBuilder,
			indexVector,
			llvm::ConstantVector::getSplat(LLVM_ELEMENT_COUNT(16), constant112),
			llvmContext.i8x16Type);

		push(callLLVMIntrinsic(
			{}, llvm::Intrinsic::x86_ssse3_pshuf_b_128, {elementVector, saturatedIndexVector}));
	}
	else if(moduleContext.targetArch == llvm::Triple::aarch64)
	{
		push(callLLVMIntrinsic({llvmContext.i8x16Type},
							   llvm::Intrinsic::aarch64_neon_tbl1,
							   {elementVector, indexVector}));
	}
}

void EmitFunctionContext::i8x16_shuffle(IR::ShuffleImm<16> imm)
{
	auto right = irBuilder.CreateBitCast(pop(), llvmContext.i8x16Type);
	auto left = irBuilder.CreateBitCast(pop(), llvmContext.i8x16Type);
	LLVM_LANE_INDEX_TYPE laneIndices[16];
	for(Uptr laneIndex = 0; laneIndex < 16; ++laneIndex)
	{ laneIndices[laneIndex] = LLVM_LANE_INDEX_TYPE(imm.laneIndices[laneIndex]); }
	push(irBuilder.CreateShuffleVector(
		left, right, llvm::ArrayRef<LLVM_LANE_INDEX_TYPE>(laneIndices, 16)));
}

void EmitFunctionContext::v128_bitselect(IR::NoImm)
{
	auto mask = irBuilder.CreateBitCast(pop(), llvmContext.i64x2Type);
	auto falseValue = irBuilder.CreateBitCast(pop(), llvmContext.i64x2Type);
	auto trueValue = irBuilder.CreateBitCast(pop(), llvmContext.i64x2Type);
	push(emitBitSelect(mask, trueValue, falseValue));
}

#define EMIT_SIMD_AVGR_OP(type, doubleWidthType)                                                   \
	void EmitFunctionContext::type##_avgr_u(IR::NoImm)                                             \
	{                                                                                              \
		auto right = irBuilder.CreateBitCast(pop(), llvmContext.type##Type);                       \
		auto left = irBuilder.CreateBitCast(pop(), llvmContext.type##Type);                        \
		auto rightZExt = irBuilder.CreateZExt(right, llvmContext.doubleWidthType##Type);           \
		auto leftZExt = irBuilder.CreateZExt(left, llvmContext.doubleWidthType##Type);             \
		auto oneZExt = llvm::ConstantVector::getSplat(                                             \
			LLVM_ELEMENT_COUNT(llvmContext.type##Type->getNumElements()),                          \
			llvm::ConstantInt::get(llvmContext.doubleWidthType##Type->getElementType(), 1));       \
		push(irBuilder.CreateTrunc(                                                                \
			irBuilder.CreateLShr(                                                                  \
				irBuilder.CreateAdd(irBuilder.CreateAdd(leftZExt, rightZExt), oneZExt), oneZExt),  \
			llvmContext.type##Type));                                                              \
	}

EMIT_SIMD_AVGR_OP(i8x16, i16x16)
EMIT_SIMD_AVGR_OP(i16x8, i32x8)

// SIMD integer absolute

#define EMIT_SIMD_INT_ABS_OP(type)                                                                 \
	void EmitFunctionContext::type##_abs(IR::NoImm)                                                \
	{                                                                                              \
		auto operand = irBuilder.CreateBitCast(pop(), llvmContext.type##Type);                     \
		push(irBuilder.CreateSelect(                                                               \
			irBuilder.CreateICmpSLT(operand,                                                       \
									llvm::Constant::getNullValue(llvmContext.type##Type)),         \
			irBuilder.CreateNeg(operand),                                                          \
			operand));                                                                             \
	}

EMIT_SIMD_INT_ABS_OP(i8x16)
EMIT_SIMD_INT_ABS_OP(i16x8)
EMIT_SIMD_INT_ABS_OP(i32x4)
EMIT_SIMD_INT_ABS_OP(i64x2)

//
// SIMD extending integer multiplication
//

#define EMIT_SIMD_EXTMUL(destType, _highlow_, sourceType, _su, baseSourceElementIndex, extend)     \
	void EmitFunctionContext::destType##_extmul##_highlow_##sourceType##_su(NoImm)                 \
	{                                                                                              \
		llvm::Value* right = pop();                                                                \
		llvm::Value* left = pop();                                                                 \
		left = irBuilder.CreateBitCast(left, llvmContext.sourceType##Type);                        \
		right = irBuilder.CreateBitCast(right, llvmContext.sourceType##Type);                      \
		left = extendHalfOfIntVector(left, baseSourceElementIndex, &EmitFunctionContext::extend);  \
		right                                                                                      \
			= extendHalfOfIntVector(right, baseSourceElementIndex, &EmitFunctionContext::extend);  \
		llvm::Value* result = irBuilder.CreateMul(left, right);                                    \
		push(result);                                                                              \
	}

#define EMIT_SIMD_EXTMUL_HIGHLOW_SU(destType, sourceType, numDestElements)                         \
	EMIT_SIMD_EXTMUL(destType, _high_, sourceType, _s, numDestElements, sext)                      \
	EMIT_SIMD_EXTMUL(destType, _high_, sourceType, _u, numDestElements, zext)                      \
	EMIT_SIMD_EXTMUL(destType, _low_, sourceType, _s, 0, sext)                                     \
	EMIT_SIMD_EXTMUL(destType, _low_, sourceType, _u, 0, zext)

EMIT_SIMD_EXTMUL_HIGHLOW_SU(i16x8, i8x16, 8)
EMIT_SIMD_EXTMUL_HIGHLOW_SU(i32x4, i16x8, 4)
EMIT_SIMD_EXTMUL_HIGHLOW_SU(i64x2, i32x4, 2)

//
// SIMD extending integer addition
//

#define EMIT_SIMD_EXTADD(type, halfType, _su, numOutputElements, extend)                           \
	void EmitFunctionContext::type##_extadd_pairwise_##halfType##_su(NoImm)                        \
	{                                                                                              \
		llvm::Value* vector = pop();                                                               \
		vector = irBuilder.CreateBitCast(vector, llvmContext.halfType##Type);                      \
		LLVM_LANE_INDEX_TYPE evenMask[numOutputElements];                                          \
		LLVM_LANE_INDEX_TYPE oddMask[numOutputElements];                                           \
		for(int elementIndex = 0; elementIndex < numOutputElements; ++elementIndex)                \
		{                                                                                          \
			evenMask[elementIndex] = elementIndex * 2 + 0;                                         \
			oddMask[elementIndex] = elementIndex * 2 + 1;                                          \
		}                                                                                          \
		llvm::Constant* undefVector = llvm::UndefValue::get(vector->getType());                    \
		llvm::Value* evenVector = irBuilder.CreateShuffleVector(                                   \
			vector,                                                                                \
			undefVector,                                                                           \
			llvm::ArrayRef<LLVM_LANE_INDEX_TYPE>(evenMask, numOutputElements));                    \
		llvm::Value* oddVector = irBuilder.CreateShuffleVector(                                    \
			vector,                                                                                \
			undefVector,                                                                           \
			llvm::ArrayRef<LLVM_LANE_INDEX_TYPE>(oddMask, numOutputElements));                     \
		llvm::Value* result = irBuilder.CreateAdd(extend(evenVector, llvmContext.type##Type),      \
												  extend(oddVector, llvmContext.type##Type));      \
		push(result);                                                                              \
	}

EMIT_SIMD_EXTADD(i16x8, i8x16, _s, 8, sext)
EMIT_SIMD_EXTADD(i16x8, i8x16, _u, 8, zext)
EMIT_SIMD_EXTADD(i32x4, i16x8, _s, 4, sext)
EMIT_SIMD_EXTADD(i32x4, i16x8, _u, 4, zext)

//
// SIMD dot product
//

void EmitFunctionContext::i32x4_dot_i16x8_s(NoImm)
{
	llvm::Value* right = irBuilder.CreateBitCast(pop(), llvmContext.i16x8Type);
	llvm::Value* left = irBuilder.CreateBitCast(pop(), llvmContext.i16x8Type);

	left = irBuilder.CreateSExt(left, llvmContext.i32x8Type);
	right = irBuilder.CreateSExt(right, llvmContext.i32x8Type);

	llvm::Value* product = irBuilder.CreateMul(left, right);

	constexpr LLVM_LANE_INDEX_TYPE numOutputElements = 4;
	LLVM_LANE_INDEX_TYPE evenMask[numOutputElements];
	LLVM_LANE_INDEX_TYPE oddMask[numOutputElements];
	for(LLVM_LANE_INDEX_TYPE elementIndex = 0; elementIndex < numOutputElements; ++elementIndex)
	{
		evenMask[elementIndex] = elementIndex * 2 + 0;
		oddMask[elementIndex] = elementIndex * 2 + 1;
	}
	llvm::Constant* undefVector = llvm::UndefValue::get(llvmContext.i32x8Type);
	llvm::Value* evenVector = irBuilder.CreateShuffleVector(
		product, undefVector, llvm::ArrayRef<LLVM_LANE_INDEX_TYPE>(evenMask, numOutputElements));
	llvm::Value* oddVector = irBuilder.CreateShuffleVector(
		product, undefVector, llvm::ArrayRef<LLVM_LANE_INDEX_TYPE>(oddMask, numOutputElements));

	llvm::Value* result = irBuilder.CreateAdd(evenVector, oddVector);

	push(result);
}

//
// SIMD saturating integer Q-format rounding multiplication.
//

void EmitFunctionContext::i16x8_q15mulr_sat_s(NoImm)
{
	llvm::Value* right = pop();
	llvm::Value* left = pop();
	left = irBuilder.CreateBitCast(left, llvmContext.i16x8Type);
	right = irBuilder.CreateBitCast(right, llvmContext.i16x8Type);

	// Extend the inputs to 64-bit to avoid overflow.
	left = irBuilder.CreateSExt(left, llvmContext.i64x8Type);
	right = irBuilder.CreateSExt(right, llvmContext.i64x8Type);

	// result = saturateS16((left * right + 0x4000) >> 15)
	llvm::Value* product = irBuilder.CreateMul(left, right);
	llvm::Value* sum = irBuilder.CreateAdd(
		product, irBuilder.CreateVectorSplat(8, emitLiteral(llvmContext, U64(0x4000))));
	llvm::Value* shift = irBuilder.CreateAShr(sum, 15);
	llvm::Value* minSplat
		= irBuilder.CreateVectorSplat(8, emitLiteral(llvmContext, I64(INT16_MIN)));
	llvm::Value* maxSplat
		= irBuilder.CreateVectorSplat(8, emitLiteral(llvmContext, I64(INT16_MAX)));
	llvm::Value* saturate = irBuilder.CreateSelect(
		irBuilder.CreateICmpSGT(shift, maxSplat),
		maxSplat,
		irBuilder.CreateSelect(irBuilder.CreateICmpSLT(shift, minSplat), minSplat, shift));
	llvm::Value* result = irBuilder.CreateTrunc(saturate, llvmContext.i16x8Type);
	push(result);
}<|MERGE_RESOLUTION|>--- conflicted
+++ resolved
@@ -771,22 +771,6 @@
 	return irBuilder.CreateZExt(result, llvm::Type::getInt32Ty(irBuilder.getContext()));
 }
 
-<<<<<<< HEAD
-EMIT_SIMD_UNARY_OP(i8x16_any_true,
-				   llvmContext.i8x16Type,
-				   emitAnyTrue(irBuilder, operand, llvmContext.i8x16Type))
-EMIT_SIMD_UNARY_OP(i16x8_any_true,
-				   llvmContext.i16x8Type,
-				   emitAnyTrue(irBuilder, operand, llvmContext.i16x8Type))
-EMIT_SIMD_UNARY_OP(i32x4_any_true,
-				   llvmContext.i32x4Type,
-				   emitAnyTrue(irBuilder, operand, llvmContext.i32x4Type))
-EMIT_SIMD_UNARY_OP(i64x2_any_true,
-				   llvmContext.i64x2Type,
-				   emitAnyTrue(irBuilder, operand, llvmContext.i64x2Type))
-
-=======
->>>>>>> 9ffd3e2f
 EMIT_SIMD_UNARY_OP(i8x16_all_true,
 				   llvmContext.i8x16Type,
 				   emitAllTrue(irBuilder, operand, llvmContext.i8x16Type))
