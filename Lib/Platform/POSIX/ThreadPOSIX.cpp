--- conflicted
+++ resolved
@@ -173,11 +173,7 @@
 		sum += *touchAddr;
 		if(touchAddr < minAddr + numBytesPerPage) { break; }
 	}
-<<<<<<< HEAD
-	(void)sum;
-=======
 	WAVM_SUPPRESS_UNUSED(sum);
->>>>>>> 751bcb66
 }
 
 bool Platform::initThreadAndGlobalSignalsOnce()
